  [Michele Simionato]
<<<<<<< HEAD
  * Improved the export names of the oq-lite calculators
  * Updated all the risk demos
=======
  * Improved the memory consumption and data transfer of the event_based_risk
    calculator
>>>>>>> 10117387
  * The ProbabilisticEventBased risk demo works with a single job.ini
  * Added support for NRML 0.5 for fragility functions and deprecated NRML 0.4
  * Added a ConsequenceModel parser and implemented the calculation of
    consequences in the scenario_damage calculator

  [Matteo Nastasi]
  * Imposed version for python-h5py dependency, Ubuntu 12.04 will use
    backported version from GEM repository

  [Michele Simionato]
  * Added a test for a bug of h5py version 2.0.1
  * Added a check for specific_assets not in the exposure
  * Added XML exports for the hazard curves
  * Enhanced the .rst report with info about the exposure and the source model
  * Changed the PerformanceMonitor to write only on the controller
  * Introduced HDF5 outputs for the scenario_risk calculator
  * Introduced HDF5 outputs for the scenario_damage calculator
  * Added the ability to read scenario NRML files
  * Silenced an ElementTree warning
  * Added a test with multiple assets on the same site
  * Improved the error message for invalid exposures
  * Fixed a few tests on Windows

python-oq-risklib (0.8.0-0~precise01) precise; urgency=low

  [Michele Simionato]
  * Added a --pdb flag
  * Added validation to the source IDs
  * It is now possible to pass arguments to the GSIMs in the logic tree file
  * Added data transfer information to the CSV reports
  * Fixed several bugs in the ebr calculator
  * The composite source model is saved in the HDF5 file
  * Added a command 'oq-lite info --report job.ini' to produce a report
    on a calculation without running it
  * Negative calculations IDs are recognized in the oq-lite commands
  * The GMFs are saved in the HDF5 file
  * Added vulnerability functions with Probability Mass Function
  * oq-lite has now a 'reduce' command to reduce large computations
  * The epsilon_matrix is now saved in HDF5 format
  * Fixed a bug in apply_reduce when the first argument is a numpy array
  * Added a functionality 'write_source_model' to serialize sources in XML

 -- Matteo Nastasi (GEM Foundation) <nastasi@openquake.org>  Wed, 23 Sep 2015 15:17:28 +0200

python-oq-risklib (0.7.2-0~precise01) precise; urgency=low

  [Matteo Nastasi]
  * Packaging system improvement

  [Michele Simionato]
  * Fixed an ordering bug in the GSIM logic tree

 -- Matteo Nastasi (GEM Foundation) <nastasi@openquake.org>  Fri, 05 Jun 2015 11:55:09 +0200

python-oq-risklib (0.7.1-0~precise01) precise; urgency=low

  [Michele Simionato]
  * Fixed an export bug in the scenario_damage calculator: now the case of
    multiple assets on the same location is treated correctly

 -- Matteo Nastasi (GEM Foundation) <nastasi@openquake.org>  Wed, 20 May 2015 09:58:07 +0200

python-oq-risklib (0.7.0-1~precise01) precise; urgency=low

  [Matteo Nastasi, Daniele Viganò]
  * Fixed dependencies version management

 -- Matteo Nastasi (GEM Foundation) <nastasi@openquake.org>  Thu, 07 May 2015 13:56:09 +0200

python-oq-risklib (0.7.0-0~precise01) precise; urgency=low

  [Matteo Nastasi, Daniele Viganò]
  * Add binary package support for both Ubuntu 12.04 (Precise)
    and Ubuntu 14.04 (Trusty)

  [Michele Simionato]
  * Added a check on invalid IMTs when using the JB2009 correlation model
  * Made sure that the site collection is ordered by (lon, lat) in all cases
  * Extended the scenario calculators so that they can manage multiple GSIMs
    at the same time
  * Ported the event_based calculator to oq-lite (except disaggregation)
  * Introduced a DataStore class to save either generic pickled objects or
    numpy arrays; if installed, it can use the h5py library
  * Added defaults to the parameters in job.ini
  * Extended the 'oq-lite info' command to plot some useful informations
    about the source model
  * Ported the classical_risk calculator to oq-lite
  * Added an 'oq-lite pick_rlzs' command to display the distance of the
    hazard curves from the mean, by using the RMSEP distance
  * Ported the scenario_risk calculator to oq-lite
  * Added a check to forbid exposures with an asset number=0
  * In the tests you can compare for equality files containing numbers, possibly
    ignoring the last digits
  * Increased the number of SES generated by the demo
    ProbabilisticEventBased from 10 to 200
  * For the event based calculator, print the site index where the discrepancy
    with the classical hazard curves is greater
  * Now the engine is able to gunzip transparently the logic tree files too
  * Added a convergency test for the hazard curves generated by the event
    based calculator when the number of samples is high
  * Added a script to reduce large source models and large exposure models
  * Fixed a bug in the NRML writer for nodes with value=0
  * Added a 'plot' command to oq-lite

 -- Matteo Nastasi (GEM Foundation) <nastasi@openquake.org>  Thu, 07 May 2015 10:51:21 +0200

python-oq-risklib (0.6.0-1) precise; urgency=low

  [Matteo Nastasi]
  * Wrong oq-hazardlib version dependency fixed

 -- Matteo Nastasi (GEM Foundation) <nastasi@openquake.org>  Fri, 27 Feb 2015 11:54:22 +0100

python-oq-risklib (0.6.0-0) precise; urgency=low

  [Michele Simionato]
  * Changed the event based risk demo to use fully the specific assets feature
  * Implemented export of SESCollections
  * Classical tiling calculator in oq-lite
  * Raise an error if there are assets missing the number attribute
  * Added a prefilter flag
  * Moved the management of zipfiles into oq-lite
  * Export lon and lat in the hazard curves
  * Simplified the management of GMPE logic tree realizations
  * Towards supporting Ubuntu 14.04
  * Fixed error when minIML|maxIML are missing in the fragility model
  * Ported the generation of UHS curves into risklib
  * Better error message for duplicated IMLs
  * Implemented hazard map export in oq-lite
  * Create the export_dir if possible
  * Moved the demos inside oq-risklib
  * Now sites can be extracted from the site_model.xml file
  * Fixed the oversampling bug
  * Added a warning in case of oversampling
  * Provided a user-friendly string representation of the class RlzsAssoc
  * Added classical damage QA tests
  * Add a test case for sampling two source models of different weight
  * Implemented classical damage calculator
  * Moved hazard maps and mean and quantile functions from the engine into risklib
  * Added a check for duplicated branchset IDs
  * If export_dir is not given, save on $HOME

 -- Matteo Nastasi (GEM Foundation) <nastasi@openquake.org>  Wed, 25 Feb 2015 17:04:04 +0100

python-oq-risklib (0.5.1-0) precise; urgency=low

  * consistency in version management between debian/ubuntu package and
    library from git sources

 -- Matteo Nastasi (GEM Foundation) <nastasi@openquake.org>  Thu, 18 Dec 2014 15:42:53 +0100

python-oq-risklib (0.5.0-1) precise; urgency=low

  * Fixed version in the documentation
  * Removed an incorrect warning
  * Scenario damage tests
  * Added a DamageWriter class and the expected outputs for the ScenarioDamage
    QA tests
  * Improve the error message when the user sets the wrong calculation_mode
  * Moved get_realizations from the engine into commonlib
  * Added more validation to dictionaries
  * Added a new parameter complex_fault_mesh_spacing
  * Ported the scenario tests to oq-lite
  * Added a get_params utility
  * Simplified the monitoring
  * Add the QA tests data removed from the engine
  * Added a forgotten .rst file
  * Use shallow-clone to improve CI builds speed
  * Fix documentation
  * Merged commonlib inside risklib
  * Move the calculation of input/output weights into commonlib
  * The export_dir is now always given
  * Small fixes to commonlib
  * Better error message for regions that cannot be discretized
  * Fixed precision
  * Add a facility to read source models in commonlib
  * Add an hard limit to check_mem_usage()
  * Fixed test_different_levels_ok
  * Removed an excessive validation
  * Added a validation is_valid_hazard_curves
  * Reverted the check on duplicated vulnerabilitySetID
  * Improved the validation of vulnerability models
  * Examples, tests and notebook for the feature of oq-lite
  * Some refactoring of the classes RiskModel and RiskInput
  * Basic support for risk calculators in commonlib
  * Building the documentation of risklib and some refactoring
  * Build the documentation of commonlib
  * Support of the oq-lite command-line tool
  * Converting the region_constraint into a WKT polygon in commonlib, not in
    the engine
  * Fixed a subtle ImportError
  * Added a forgotten file
  * Support for the simplification of the risk calculators
  * Rewritten the RiskModel class and refactored the Workflow classes
  * Loss per event per asset
  * Dependency check
  * Updated version of risklib
  * Merged nrmllib inside commonlib
  * Added get_exposure and some refactoring
  * Changed the RiskModel API
  * The investigationTime attribute is optional
  * Use the new validation mechanism for vulnerability/fragility functions
  * Reflected the change in risklib
  * Fixed typo in an error message
  * reversed edges to make complex surface comply with Aki & Richards conven...
  * Moved the node context manager to the node library
  * Better debugging representation of a node
  * The maximum_distance must be mandatory in all hazard calculators
  * Restored the NrmlHazardlibConverter
  * Used PlanarSurface.from_corner_points
  * Improved the validation on PMF
  * Added a generic SourceConverter class for all sources, including the
    NonParametric ones
  * Added a lazy function read_nodes
  * Added a "node_factory" validation facility to the node library
  * Rewritten the openquake validation mechanism; now it is done in commonlib
  * Support validation code for the engine
  * Added a few validation functions
  * Added a validation on the GSIM name
  * Added MeanLossTestCase and some comments/docstrings
  * Small improvements
  * Logging the size of received data, to assess the stress on rabbitmq
  * Parallel filtering
  * Fixed the branch ordering
  * Ordering the sources after splitting-filtering them
  * Added an EpsilonProvider class
  * Introduced get_epsilons
  * Improved the splitting mechanism
  * Fix an ordering on the exported GMF
  * Moved parse_config from the engine to commonlib
  * Given a proper ordering to BranchTuples
  * Decoupled the sampling logic from the GsimLogicTree class
  * Get more information about the number of realizations in full enumeration
  * Small refactoring of the block-splitting routines
  * Fixed the sampling in GsimLogicTree
  * Small changes to support the refactoring on the engine side
  * packager.sh: missing update fixed
  * Risk loaders
  * Added a property .imts to the RiskModel class
  * The rupture seed is now visible in the XML file
  * Made explicit the dependence from the getters
  * GMPE logic tree fix
  * Many improvements to make the SourceCollector more usable from the
    command-line
  * Fix for the case of empty SES
  * Add a debug flag to enable set -x in packager.sh
  * Improved the SourceCollector
  * Fix gmf duplication
  * Removed logictree.enumerate_paths
  * Moved modules to manage sources and logic trees from the engine
  * Minor refactoring of scientific.scenario_damage
  * Reflected the API change in risklib
  * Refactoring of risklib needed to solve the problem of the block size
    dependence
  * Remove CalculationUnit
  * Removed some useless code from risklib
  * Fix branch var to be compliant within the new CI git plugin
  * Updates Copyright to 2014
  * rupture_to_element facility
  * Ci devtest
  * Renamed common->commonlib
  * Add setup.py
  * Improved validation and some cleanup
  * Decouple the gsim logic tree from the SES output and remove dead code
  * Moved the tests directory inside the package
  * Refactored the conversion library
  * More work on the conversion/validation library
  * Add loss type to risk outputs
  * Pull request for the validation library
  * Standard Loss map GeoJSON
  * Exporting the GMF in XML should not require keeping all the tree in memory
  * No unicode + StringIO in tests
  * Fix parsing of isAbsolute
  * Insured loss curves statistics
  * Csv tools
  * Fixed the streaming xml writer
  * Hazard Curve GeoJSON parser
  * GeoJSON map node values should be floats
  * Node library
  * Ruptures now have a tag attribute
  * Revise insured losses algorithm
  * Added an InvalidFile exception
  * Add stdDevLoss field
  * Compute Curve stats
  * Implemented a StreamingXMLWriter
  * Minor optimizations by using memoization
  * Fix quantile maps computation
  * Fix Asset statistics
  * NRML parsers/writers should be able to accept either file paths or
    file-like objects
  * Refactoring: added risk workflows
  * Add '__version__' to package init
  * Hazard map GeoJSON writer
  * GeoJSON LossMap Writer
  * Remove 'ndenumerate'

 -- Matteo Nastasi (GEM Foundation) <nastasi@openquake.org>  Wed, 10 Dec 2014 11:17:03 +0100

python-oq-risklib (0.3.0-1) precise; urgency=low

  * Lxc sandbox - improved CI with sandboxed source tests (LP: #1177319)
  * Refactoring: remove curve module (LP: #1174231)
  * Update Event Based algorithm (LP: #1168446)
  * Fix sampling in lognormaldistribution when mean = 0, covs = 0
    (LP: #1167863)
  * Strictly increasing vulnerability function in classical calculator
    (LP: #1165076)
  * Added concurrent.futures to risklib (temporary solution)
  * Update average loss formula (LP: #1156557)
  * Added AGPL license file
  * Refactoring needed to support Structure dependent IMT in scenario damage
    (LP: #1154549)
  * Implemented scenario_damage and scenario directly in risklib (LP: #1154110)
  * Make the risklib able to read csv inputs (LP: #1154110)
  * Fix OQ Engine fails working end-to-end when there is a different number of
    gmvs per site (LP: #1144388)
  * Fix Insured losses computation
  * Removed Asset and AssetOutput classes
  * Small refactoring of the FragilityFunctions so that it is easier to
    instantiate them from the FragilityModelParser in nrml (LP: #1100235)

 -- Matteo Nastasi (GEM Foundation) <nastasi@openquake.org>  Mon, 24 Jun 2013 16:31:18 +0200

python-oq-risklib (0.2.0-1) precise; urgency=low

  * Rename of the package and namespace refactoring

 -- Matteo Nastasi (GEM Foundation) <nastasi@openquake.org>  Sat, 09 Feb 2013 10:18:32 +0100

python-oq-risklib (0.1.0-1) precise; urgency=low

  * Upstream release

 -- Matteo Nastasi (GEM Foundation) <nastasi@openquake.org>  Wed, 12 Dec 2012 17:06:39 +0100<|MERGE_RESOLUTION|>--- conflicted
+++ resolved
@@ -1,11 +1,8 @@
   [Michele Simionato]
-<<<<<<< HEAD
   * Improved the export names of the oq-lite calculators
   * Updated all the risk demos
-=======
   * Improved the memory consumption and data transfer of the event_based_risk
     calculator
->>>>>>> 10117387
   * The ProbabilisticEventBased risk demo works with a single job.ini
   * Added support for NRML 0.5 for fragility functions and deprecated NRML 0.4
   * Added a ConsequenceModel parser and implemented the calculation of
