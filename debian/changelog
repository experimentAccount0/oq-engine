--- conflicted
+++ resolved
@@ -3,12 +3,9 @@
    weighted mean of the epistemic uncertainty adjustment factor
 
   [Nick Ackerley]
-<<<<<<< HEAD
   * Implemented GMPE of Kanno et al. (2006) for shallow and deep earthquakes.
-=======
   * Implemented GMPE of Raghukanth & Iyengar (2007) for stable continental
     regions of peninsular India.
->>>>>>> b5313717
   * Implemented GMPE of Gupta (2010) for Indo-Burmese intraslab subduction.
   * Implemented GMPE of Sharma et al. (2009) for active shallow crust of
     Indian Himalayas.
