--- conflicted
+++ resolved
@@ -1,11 +1,7 @@
-<<<<<<< HEAD
-[Michele Simionato]
+  [Michele Simionato]
   * Improved error message when the user gives a source model file instead of
     a source model logic tree file
-=======
-  [Michele Simionato]
   * Implemented csv exporter for the ruptures
->>>>>>> 112b0499
   * Optimized the epsilon generation in the ebrisk calculator for
     asset_correlation=0
   * Improved the performance of the scenario risk calculators
