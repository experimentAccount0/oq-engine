--- conflicted
+++ resolved
@@ -1,5 +1,5 @@
   [Michele Simionato]
-<<<<<<< HEAD
+  * Introduced a cutoff for minIML=0 in continuous fragility functions
   * Fixed the `ses_ratio` when the number of samples is greater than 1
   * Changed the order of the arguments in the commands `oq-lite show` and
     `oq-lite export`
@@ -13,9 +13,6 @@
     `oq-lite show fullreport`
   * Made the check on the costs more forgiving for damage calculators
   * Optimized the source model parsing
-=======
-  * Introduced a cutoff for the IML=0 caused by some fragility functions
->>>>>>> 28eec7c2
   * Serialized in HDF5 format the CompositionInfo object
   * Fixed the initial accumulator in the EventBasedRuptureCalculator
 
