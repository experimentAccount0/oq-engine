--- conflicted
+++ resolved
@@ -146,7 +146,8 @@
 
     private String getRelativePath(String key) {
         return (FilenameUtils.getFullPath(((AbstractFileConfiguration) config)
-                .getPath())) + config.getString(key);
+                .getPath()))
+                + config.getString(key);
     }
 
     /**
@@ -205,15 +206,16 @@
         }
         // calculate elapsed time
         long taskTimeMs = System.currentTimeMillis() - startTimeMs;
-        logMsg.append("Wall clock time (including time for saving output files)\n");
+        logMsg
+                .append("Wall clock time (including time for saving output files)\n");
         // 1h = 60*60*10^3 ms
         logMsg.append(String.format("hours  : %6.3f\n", taskTimeMs
                 / (60 * 60 * Math.pow(10, 3))));
         // System.out.printf("hours  : %6.3f\n", taskTimeMs / (60 * 60 *
         // Math.pow(10, 3)));
         // 1 min = 60*10^3 ms
-        logMsg.append(String.format("minutes: %6.3f\n",
-                taskTimeMs / (60 * Math.pow(10, 3))));
+        logMsg.append(String.format("minutes: %6.3f\n", taskTimeMs
+                / (60 * Math.pow(10, 3))));
         // System.out.printf("minutes: %6.3f\n", taskTimeMs / (60 * Math.pow(10,
         // 3)));
         logger.info(logMsg);
@@ -256,13 +258,14 @@
         }
         // calculate elapsed time
         long taskTimeMs = System.currentTimeMillis() - startTimeMs;
-        logMsg.append("Wall clock time (including time for saving output files)\n");
+        logMsg
+                .append("Wall clock time (including time for saving output files)\n");
         // 1h = 60*60*10^3 ms
         logMsg.append(String.format("hours  : %6.3f\n", taskTimeMs
                 / (60 * 60 * Math.pow(10, 3))));
         // 1 min = 60*10^3 ms
-        logMsg.append(String.format("minutes: %6.3f\n",
-                taskTimeMs / (60 * Math.pow(10, 3))));
+        logMsg.append(String.format("minutes: %6.3f\n", taskTimeMs
+                / (60 * Math.pow(10, 3))));
         logger.info(logMsg);
         return result;
     } // doCalculationProbabilisticEventBased()
@@ -304,18 +307,18 @@
             // change because they are randomly sampled
             GemComputeHazard compHaz =
                     new GemComputeHazard(numOfThreads, sites,
-                            sampleGemLogicTreeERF(
-                                    erfLogicTree.getErfLogicTree(), config),
+                            sampleGemLogicTreeERF(erfLogicTree
+                                    .getErfLogicTree(), config),
                             sampleGemLogicTreeGMPE(gmpeLogicTree
                                     .getGmpeLogicTreeHashMap()), imlList,
                             maxDistance);
             // store results
             hcRepList.add(compHaz.getValues(), Integer.toString(i));
         } // for
-          // save hazard curves
+        // save hazard curves
         if (D)
-            saveHazardCurveRepositoryListToAsciiFile(
-                    config.getString(ConfigItems.OUTPUT_DIR.name()), hcRepList);
+            saveHazardCurveRepositoryListToAsciiFile(config
+                    .getString(ConfigItems.OUTPUT_DIR.name()), hcRepList);
         // create the requested output
         if (config.getBoolean(ConfigItems.MEAN_GROUND_MOTION_MAP.name())) {
             // calculate mean ground motion map for the given prob of exceedance
@@ -328,8 +331,9 @@
             String outfile =
                     config.getString((ConfigItems.OUTPUT_DIR.name()))
                             + "meanGroundMotionMap_"
-                            + config.getDouble(ConfigItems.PROBABILITY_OF_EXCEEDANCE
-                                    .name())
+                            + config
+                                    .getDouble(ConfigItems.PROBABILITY_OF_EXCEEDANCE
+                                            .name())
                             * 100
                             + "%"
                             + config.getString(ConfigItems.INVESTIGATION_TIME
@@ -343,9 +347,10 @@
             for (GEMHazardCurveRepository hcRep : hcRepList.getHcRepList()) {
                 // calculate ground motion map
                 ArrayList<Double> groundMotionMap =
-                        hcRep.getHazardMap(config
-                                .getDouble(ConfigItems.PROBABILITY_OF_EXCEEDANCE
-                                        .name()));
+                        hcRep
+                                .getHazardMap(config
+                                        .getDouble(ConfigItems.PROBABILITY_OF_EXCEEDANCE
+                                                .name()));
                 // define file name
                 String outfile =
                         config.getString(ConfigItems.OUTPUT_DIR.name())
@@ -353,12 +358,14 @@
                                 + hcRepList.getEndBranchLabels()
                                         .get(indexLabel)
                                 + "_"
-                                + config.getDouble(ConfigItems.PROBABILITY_OF_EXCEEDANCE
-                                        .name())
+                                + config
+                                        .getDouble(ConfigItems.PROBABILITY_OF_EXCEEDANCE
+                                                .name())
                                 * 100
                                 + "%"
-                                + config.getString(ConfigItems.INVESTIGATION_TIME
-                                        .name()) + "yr.dat";
+                                + config
+                                        .getString(ConfigItems.INVESTIGATION_TIME
+                                                .name()) + "yr.dat";
                 saveGroundMotionMapToAsciiFile(outfile, groundMotionMap,
                         hcRepList.getHcRepList().get(0).getGridNode());
                 indexLabel = indexLabel + 1;
@@ -385,13 +392,7 @@
         logger.info("Performing full calculation. \n");
         // System.out.println("Performing full calculation. \n");
         // load ERF logic tree data
-<<<<<<< HEAD
-        ErfLogicTreeData erfLogicTree =
-                new ErfLogicTreeData(
-                        config.getString(ConfigItems.ERF_LOGIC_TREE_FILE.name()));
-=======
         ErfLogicTreeData erfLogicTree = createErfLogicTreeData(config);
->>>>>>> 02076892
         // load GMPE logic tree data
         GmpeLogicTreeData gmpeLogicTree = createGmpeLogicTreeData(config);
         // compute ERF logic tree end-branch models
@@ -412,7 +413,7 @@
             // System.out.println("End branch label: " + erfEndBranchLabel +
             // "\n");
         } // while
-          // compute gmpe logic tree end-branch models
+        // compute gmpe logic tree end-branch models
         HashMap<String, HashMap<TectonicRegionType, ScalarIntensityMeasureRelationshipAPI>> gmpeEndBranchModel =
                 computeGmpeLogicTreeEndBrancheModels(gmpeLogicTree
                         .getGmpeLogicTreeHashMap());
@@ -443,13 +444,13 @@
                 // +
                 // gmpeEndBranchModel.get(gmpeEndBranchLabel).get(trt).getName());
             } // while
-              // TODO:
-              // O.k., here, the intention is to insert a one line gap after
-              // a "block" logging messages. But is this the way?
+            // TODO:
+            // O.k., here, the intention is to insert a one line gap after
+            // a "block" logging messages. But is this the way?
             logger.info("\n");
             // System.out.println("\n");
         } // while gmpeEndBranchLabelIter
-          // instantiate the repository for the results
+        // instantiate the repository for the results
         GEMHazardCurveRepositoryList hcRepList =
                 new GEMHazardCurveRepositoryList();
         // sites for calculation
@@ -487,26 +488,29 @@
                 // store results
                 hcRepList.add(compHaz.getValues(), erfLabel + "-" + gmpeLabel);
             } // while gmpeEndBranchLabels
-              // create the requested output
+            // create the requested output
             if (config.getBoolean(ConfigItems.MEAN_GROUND_MOTION_MAP.name())) {
                 // calculate mean hazard map for the given prob of exceedance
                 ArrayList<Double> meanGroundMotionMap =
                         hcRepList
                                 .getMeanGroundMotionMap(
-                                        config.getDouble(ConfigItems.PROBABILITY_OF_EXCEEDANCE
-                                                .name()), erfLogicTree
+                                        config
+                                                .getDouble(ConfigItems.PROBABILITY_OF_EXCEEDANCE
+                                                        .name()), erfLogicTree
                                                 .getErfLogicTree(),
                                         gmpeLogicTree.getGmpeLogicTreeHashMap());
                 // save mean ground motion map
                 String outfile =
                         config.getString(ConfigItems.OUTPUT_DIR.name())
                                 + "meanGroundMotionMap_"
-                                + config.getDouble(ConfigItems.PROBABILITY_OF_EXCEEDANCE
-                                        .name())
+                                + config
+                                        .getDouble(ConfigItems.PROBABILITY_OF_EXCEEDANCE
+                                                .name())
                                 * 100
                                 + "%"
-                                + config.getString(ConfigItems.INVESTIGATION_TIME
-                                        .name()) + "yr.dat";
+                                + config
+                                        .getString(ConfigItems.INVESTIGATION_TIME
+                                                .name()) + "yr.dat";
                 saveGroundMotionMapToAsciiFile(outfile, meanGroundMotionMap,
                         hcRepList.getHcRepList().get(0).getGridNode());
             }
@@ -517,9 +521,10 @@
                 for (GEMHazardCurveRepository hcRep : hcRepList.getHcRepList()) {
                     // calculate ground motion map
                     ArrayList<Double> groundMotionMap =
-                            hcRep.getHazardMap(config
-                                    .getDouble(ConfigItems.PROBABILITY_OF_EXCEEDANCE
-                                            .name()));
+                            hcRep
+                                    .getHazardMap(config
+                                            .getDouble(ConfigItems.PROBABILITY_OF_EXCEEDANCE
+                                                    .name()));
                     // define file name
                     String outfile =
                             config.getString(ConfigItems.OUTPUT_DIR.name())
@@ -527,12 +532,14 @@
                                     + hcRepList.getEndBranchLabels().get(
                                             indexLabel)
                                     + "_"
-                                    + config.getDouble(ConfigItems.PROBABILITY_OF_EXCEEDANCE
-                                            .name())
+                                    + config
+                                            .getDouble(ConfigItems.PROBABILITY_OF_EXCEEDANCE
+                                                    .name())
                                     * 100
                                     + "%"
-                                    + config.getString(ConfigItems.INVESTIGATION_TIME
-                                            .name()) + "yr.dat";
+                                    + config
+                                            .getString(ConfigItems.INVESTIGATION_TIME
+                                                    .name()) + "yr.dat";
                     saveGroundMotionMapToAsciiFile(outfile, groundMotionMap,
                             hcRepList.getHcRepList().get(0).getGridNode());
                     indexLabel = indexLabel + 1;
@@ -540,9 +547,9 @@
             }
             if (config.getBoolean(ConfigItems.MEAN_HAZARD_CURVES.name())) {
                 GEMHazardCurveRepository meanHazardCurves =
-                        hcRepList.getMeanHazardCurves(
-                                erfLogicTree.getErfLogicTree(),
-                                gmpeLogicTree.getGmpeLogicTreeHashMap());
+                        hcRepList.getMeanHazardCurves(erfLogicTree
+                                .getErfLogicTree(), gmpeLogicTree
+                                .getGmpeLogicTreeHashMap());
                 String outfile =
                         config.getString(ConfigItems.OUTPUT_DIR.name())
                                 + "meanHazardCurves.dat";
@@ -557,8 +564,7 @@
         } // while endBranchLabels
     } // doFullCalculation()
 
-    private Map<Site, Double>
-            doProbabilisticEventBasedCalcThroughMonteCarloLogicTreeSampling() {
+    private Map<Site, Double> doProbabilisticEventBasedCalcThroughMonteCarloLogicTreeSampling() {
         logger.info("Performing calculation probabilistic event based"
                 + "through Monte Carlo Approach.\n");
         Map<Site, Double> groundMotionMap = null;
@@ -571,7 +577,9 @@
                 config.getInt(ConfigItems.NUMBER_OF_HAZARD_CURVE_CALCULATIONS
                         .name());
         int numberOfSeismicityHistories =
-                config.getInt(ConfigItems.NUMBER_OF_SEISMICITY_HISTORIES.name());
+                config
+                        .getInt(ConfigItems.NUMBER_OF_SEISMICITY_HISTORIES
+                                .name());
         for (int i = 0; i < numberOfRealization; ++i) {
             // GEM1ERF erf =
             // sampleGemLogicTreeERF(erfLogicTree.getErfLogicTree(),
@@ -605,8 +613,7 @@
         return groundMotionMap;
     } // doProbabilisticEventBasedCalcThroughMonteCarloLogicTreeSampling ()
 
-    private Map<Site, Double>
-            doProbabilisticEventBasedCalcForAllLogicTreeEndBranches() {
+    private Map<Site, Double> doProbabilisticEventBasedCalcForAllLogicTreeEndBranches() {
         logger.info("Performing calculation probabilistic event based"
                 + " for all logic tree branches.\n");
         Map<Site, Double> groundMotionMap = null;
@@ -619,7 +626,9 @@
                 config.getInt(ConfigItems.NUMBER_OF_HAZARD_CURVE_CALCULATIONS
                         .name());
         int numberOfSeismicityHistories =
-                config.getInt(ConfigItems.NUMBER_OF_SEISMICITY_HISTORIES.name());
+                config
+                        .getInt(ConfigItems.NUMBER_OF_SEISMICITY_HISTORIES
+                                .name());
         // compute ERF logic tree end-branch models
         HashMap<String, ArrayList<GEMSourceData>> endBranchModels =
                 computeErfLogicTreeEndBrancheModels(erfLogicTree
@@ -687,10 +696,8 @@
      *         assumption in this method is that the logic tree for the Gmpes
      *         contains only one branching level.
      */
-    private
-            HashMap<String, HashMap<TectonicRegionType, ScalarIntensityMeasureRelationshipAPI>>
-            computeGmpeLogicTreeEndBrancheModels(
-                    HashMap<TectonicRegionType, GemLogicTree<ScalarIntensityMeasureRelationshipAPI>> gmpeLogicTreeHashMap) {
+    private HashMap<String, HashMap<TectonicRegionType, ScalarIntensityMeasureRelationshipAPI>> computeGmpeLogicTreeEndBrancheModels(
+            HashMap<TectonicRegionType, GemLogicTree<ScalarIntensityMeasureRelationshipAPI>> gmpeLogicTreeHashMap) {
         // make deep copy
         HashMap<TectonicRegionType, GemLogicTree<ScalarIntensityMeasureRelationshipAPI>> gmpeLogicTreeHashMapCopy =
                 (HashMap<TectonicRegionType, GemLogicTree<ScalarIntensityMeasureRelationshipAPI>>) UnoptimizedDeepCopy
@@ -764,11 +771,10 @@
                                         + branch.getRelativeID();
                         // get gmpe
                         ScalarIntensityMeasureRelationshipAPI gmpe =
-                                gmpeLogicTreeHashMapCopy
-                                        .get(trtList.get(0))
-                                        .getEBMap()
-                                        .get(Integer.toString(branch
-                                                .getRelativeID()));
+                                gmpeLogicTreeHashMapCopy.get(trtList.get(0))
+                                        .getEBMap().get(
+                                                Integer.toString(branch
+                                                        .getRelativeID()));
                         // add tectonic setting - gmpe
                         // current end branch model
                         HashMap<TectonicRegionType, ScalarIntensityMeasureRelationshipAPI> newHashMap =
@@ -791,7 +797,7 @@
                     // to the current model
                     endBranchModels.remove(label);
                 } // end loop over current end-branch models
-                  // remove processed tectonic setting
+                // remove processed tectonic setting
                 gmpeLogicTreeHashMapCopy.remove(trtList.get(0));
                 trtList.remove(0);
             } // end while !gmpeLogicTreeHashMapCopy.keySet().isEmpty()
@@ -799,9 +805,8 @@
         return endBranchModels;
     } // computeGmpeLogicTreeEndBranchModels()
 
-    private HashMap<String, ArrayList<GEMSourceData>>
-            computeErfLogicTreeEndBrancheModels(
-                    GemLogicTree<ArrayList<GEMSourceData>> erfLogicTree) {
+    private HashMap<String, ArrayList<GEMSourceData>> computeErfLogicTreeEndBrancheModels(
+            GemLogicTree<ArrayList<GEMSourceData>> erfLogicTree) {
         // make deep copy
         GemLogicTree<ArrayList<GEMSourceData>> erfLogicTreeCopy =
                 (GemLogicTree<ArrayList<GEMSourceData>>) UnoptimizedDeepCopy
@@ -823,9 +828,9 @@
                 String label = Integer.toString(branch.getRelativeID());
                 // read the corresponding source model
                 ArrayList<GEMSourceData> srcList =
-                        new InputModelData(branch.getNameInputFile(),
-                                config.getDouble(ConfigItems.WIDTH_OF_MFD_BIN
-                                        .name())).getSourceList();
+                        new InputModelData(branch.getNameInputFile(), config
+                                .getDouble(ConfigItems.WIDTH_OF_MFD_BIN.name()))
+                                .getSourceList();
                 // save in the hash map
                 endBranchModels.put(label, srcList);
             }
@@ -873,7 +878,7 @@
                     // to the current model
                     endBranchModels.remove(label);
                 } // end loop over current end-branch models
-                  // remove processed branching level
+                // remove processed branching level
                 erfLogicTreeCopy.getBranchingLevelsList().remove(0);
             } // end while !erfLogicTreeCopy.getBranchingLevelsList().isEmpty()
         } // end if !endBranchModels.isEmpty()
@@ -920,8 +925,8 @@
             for (int igmv = 0; igmv < hazardCurves.getHcRepList().get(0)
                     .getGmLevels().size(); igmv++) {
                 double gmv =
-                        hazardCurves.getHcRepList().get(0).getGmLevels()
-                                .get(igmv);
+                        hazardCurves.getHcRepList().get(0).getGmLevels().get(
+                                igmv);
                 gmv = Math.exp(gmv);
                 oWriter.write(String.format("%7.4e ", gmv));
             } // for
@@ -1030,11 +1035,12 @@
             Site site = new Site(iter.next());
             site.addParameter(new DoubleParameter(Vs30_Param.NAME, calcConfig
                     .getDouble(ConfigItems.REFERENCE_VS30_VALUE.name())));
-            site.addParameter(new DoubleParameter(
-                    DepthTo2pt5kmPerSecParam.NAME,
-                    calcConfig
-                            .getDouble(ConfigItems.REFERENCE_DEPTH_TO_2PT5KM_PER_SEC_PARAM
-                                    .name())));
+            site
+                    .addParameter(new DoubleParameter(
+                            DepthTo2pt5kmPerSecParam.NAME,
+                            calcConfig
+                                    .getDouble(ConfigItems.REFERENCE_DEPTH_TO_2PT5KM_PER_SEC_PARAM
+                                            .name())));
             sites.add(site);
         }
         // return array list of sites
@@ -1067,9 +1073,8 @@
             // Double.parseDouble(calcConfig.getProperty(ConfigItems.WIDTH_OF_MFD_BIN.name())));
             // new here is the apache Configuration object
             InputModelData inputModelData =
-                    new InputModelData(branch.getNameInputFile(),
-                            calcConfig.getDouble(ConfigItems.WIDTH_OF_MFD_BIN
-                                    .name()));
+                    new InputModelData(branch.getNameInputFile(), calcConfig
+                            .getDouble(ConfigItems.WIDTH_OF_MFD_BIN.name()));
             // load sources
             srcList = inputModelData.getSourceList();
         } else {
@@ -1100,37 +1105,28 @@
                     if (src instanceof GEMAreaSourceData) {
                         // replace the old source with the new source
                         // accordingly to the rule
-                        srcList.set(
-                                sourceIndex,
-                                applyRuleToAreaSource((GEMAreaSourceData) src,
-                                        branch.getRule()));
+                        srcList.set(sourceIndex, applyRuleToAreaSource(
+                                (GEMAreaSourceData) src, branch.getRule()));
                     }
                     // if point source
                     if (src instanceof GEMPointSourceData) {
                         // replace the old source with the new source
                         // accordingly to the rule
-                        srcList.set(
-                                sourceIndex,
-                                applyRuleToPointSource(
-                                        (GEMPointSourceData) src,
-                                        branch.getRule()));
+                        srcList.set(sourceIndex, applyRuleToPointSource(
+                                (GEMPointSourceData) src, branch.getRule()));
                     }
                     // if fault source
                     if (src instanceof GEMFaultSourceData) {
                         // replace the old source with the new source
                         // accordingly to the rule
-                        srcList.set(
-                                sourceIndex,
-                                applyRuleToFaultSource(
-                                        (GEMFaultSourceData) src,
-                                        branch.getRule()));
+                        srcList.set(sourceIndex, applyRuleToFaultSource(
+                                (GEMFaultSourceData) src, branch.getRule()));
                     }
                     // if subduction source
                     if (src instanceof GEMSubductionFaultSourceData) {
                         // replace the old source with the new source
                         // accordingly to the rule
-                        srcList.set(
-                                sourceIndex,
+                        srcList.set(sourceIndex,
                                 applyRuleToSubductionFaultSource(
                                         (GEMSubductionFaultSourceData) src,
                                         branch.getRule()));
@@ -1147,7 +1143,7 @@
             } // end loop over branching levels
             sourceIndex = sourceIndex + 1;
         } // end loop over sources
-          // instantiate ERF
+        // instantiate ERF
         erf = new GEM1ERF(srcList);
         // set ERF parameters
         setGEM1ERFParams(erf, calcConfig);
@@ -1170,14 +1166,10 @@
         // define new area source
         GEMAreaSourceData newAreaSrc = areaSrc;
         // if uncertainties on GR Mmax or GR b value
-        if (rule.getRuleName()
-                .toString()
-                .equalsIgnoreCase(
-                        GemLogicTreeRuleParam.mMaxGRRelative.toString())
-                || rule.getRuleName()
-                        .toString()
-                        .equalsIgnoreCase(
-                                GemLogicTreeRuleParam.bGRRelative.toString())) {
+        if (rule.getRuleName().toString().equalsIgnoreCase(
+                GemLogicTreeRuleParam.mMaxGRRelative.toString())
+                || rule.getRuleName().toString().equalsIgnoreCase(
+                        GemLogicTreeRuleParam.bGRRelative.toString())) {
             // loop over mfds
             // mfd index
             int mfdIndex = 0;
@@ -1186,27 +1178,20 @@
                 if (mfd instanceof GutenbergRichterMagFreqDist) {
                     // new mfd
                     GutenbergRichterMagFreqDist newMfdGr = null;
-                    if (rule.getRuleName()
-                            .toString()
-                            .equalsIgnoreCase(
-                                    GemLogicTreeRuleParam.mMaxGRRelative
-                                            .toString())) {
+                    if (rule.getRuleName().toString().equalsIgnoreCase(
+                            GemLogicTreeRuleParam.mMaxGRRelative.toString())) {
                         // uncertainties on Mmax
                         newMfdGr =
                                 applyMmaxGrRelative(
-                                        (GutenbergRichterMagFreqDist) mfd,
-                                        rule.getVal(), areaSrc.getName());
-                    } else if (rule
-                            .getRuleName()
-                            .toString()
-                            .equalsIgnoreCase(
-                                    GemLogicTreeRuleParam.bGRRelative
-                                            .toString())) {
+                                        (GutenbergRichterMagFreqDist) mfd, rule
+                                                .getVal(), areaSrc.getName());
+                    } else if (rule.getRuleName().toString().equalsIgnoreCase(
+                            GemLogicTreeRuleParam.bGRRelative.toString())) {
                         // uncertainties on b value
                         newMfdGr =
                                 applybGrRelative(
-                                        (GutenbergRichterMagFreqDist) mfd,
-                                        rule.getVal(), areaSrc.getName());
+                                        (GutenbergRichterMagFreqDist) mfd, rule
+                                                .getVal(), areaSrc.getName());
                     }
                     // substitute old mfd with new mfd
                     newAreaSrc.getMagfreqDistFocMech().getMagFreqDistList()[mfdIndex] =
@@ -1214,7 +1199,7 @@
                 } // end if mfd is GR
                 mfdIndex = mfdIndex + 1;
             } // for (loop over mfds)
-              // return new area source
+            // return new area source
             return newAreaSrc;
         } else {
             // not(rule == mMaxGRRelative || == bGRRelative)
@@ -1243,14 +1228,10 @@
         // new point source
         GEMPointSourceData newPntSource = pntSrc;
         // if uncertainties on GR Mmax or GR b value
-        if (rule.getRuleName()
-                .toString()
-                .equalsIgnoreCase(
-                        GemLogicTreeRuleParam.mMaxGRRelative.toString())
-                || rule.getRuleName()
-                        .toString()
-                        .equalsIgnoreCase(
-                                GemLogicTreeRuleParam.bGRRelative.toString())) {
+        if (rule.getRuleName().toString().equalsIgnoreCase(
+                GemLogicTreeRuleParam.mMaxGRRelative.toString())
+                || rule.getRuleName().toString().equalsIgnoreCase(
+                        GemLogicTreeRuleParam.bGRRelative.toString())) {
             // loop over mfds
             // mfd index
             int mfdIndex = 0;
@@ -1259,25 +1240,18 @@
                 if (mfd instanceof GutenbergRichterMagFreqDist) {
                     GutenbergRichterMagFreqDist newMfdGr = null;
                     // create new mfd by applying rule
-                    if (rule.getRuleName()
-                            .toString()
-                            .equalsIgnoreCase(
-                                    GemLogicTreeRuleParam.mMaxGRRelative
-                                            .toString())) {
+                    if (rule.getRuleName().toString().equalsIgnoreCase(
+                            GemLogicTreeRuleParam.mMaxGRRelative.toString())) {
                         newMfdGr =
                                 applyMmaxGrRelative(
-                                        (GutenbergRichterMagFreqDist) mfd,
-                                        rule.getVal(), pntSrc.getName());
-                    } else if (rule
-                            .getRuleName()
-                            .toString()
-                            .equalsIgnoreCase(
-                                    GemLogicTreeRuleParam.bGRRelative
-                                            .toString())) {
+                                        (GutenbergRichterMagFreqDist) mfd, rule
+                                                .getVal(), pntSrc.getName());
+                    } else if (rule.getRuleName().toString().equalsIgnoreCase(
+                            GemLogicTreeRuleParam.bGRRelative.toString())) {
                         newMfdGr =
                                 applybGrRelative(
-                                        (GutenbergRichterMagFreqDist) mfd,
-                                        rule.getVal(), pntSrc.getName());
+                                        (GutenbergRichterMagFreqDist) mfd, rule
+                                                .getVal(), pntSrc.getName());
                     }
                     // substitute old mfd with new mfd
                     newPntSource.getHypoMagFreqDistAtLoc().getMagFreqDistList()[mfdIndex] =
@@ -1311,43 +1285,34 @@
     private static GEMFaultSourceData applyRuleToFaultSource(
             GEMFaultSourceData faultSrc, GemLogicTreeRule rule) {
         // if uncertainties on GR Mmax or GR b value
-        if (rule.getRuleName()
-                .toString()
-                .equalsIgnoreCase(
-                        GemLogicTreeRuleParam.mMaxGRRelative.toString())
-                || rule.getRuleName()
-                        .toString()
-                        .equalsIgnoreCase(
-                                GemLogicTreeRuleParam.bGRRelative.toString())) {
+        if (rule.getRuleName().toString().equalsIgnoreCase(
+                GemLogicTreeRuleParam.mMaxGRRelative.toString())
+                || rule.getRuleName().toString().equalsIgnoreCase(
+                        GemLogicTreeRuleParam.bGRRelative.toString())) {
             // mfd
             IncrementalMagFreqDist mfd = faultSrc.getMfd();
             if (mfd instanceof GutenbergRichterMagFreqDist) {
                 GutenbergRichterMagFreqDist newMfdGr = null;
                 // create new mfd by applying rule
-                if (rule.getRuleName()
-                        .toString()
-                        .equalsIgnoreCase(
-                                GemLogicTreeRuleParam.mMaxGRRelative.toString())) {
+                if (rule.getRuleName().toString().equalsIgnoreCase(
+                        GemLogicTreeRuleParam.mMaxGRRelative.toString())) {
                     newMfdGr =
                             applyMmaxGrRelative(
-                                    (GutenbergRichterMagFreqDist) mfd,
-                                    rule.getVal(), faultSrc.getName());
-                } else if (rule
-                        .getRuleName()
-                        .toString()
-                        .equalsIgnoreCase(
-                                GemLogicTreeRuleParam.bGRRelative.toString())) {
+                                    (GutenbergRichterMagFreqDist) mfd, rule
+                                            .getVal(), faultSrc.getName());
+                } else if (rule.getRuleName().toString().equalsIgnoreCase(
+                        GemLogicTreeRuleParam.bGRRelative.toString())) {
                     newMfdGr =
                             applybGrRelative((GutenbergRichterMagFreqDist) mfd,
                                     rule.getVal(), faultSrc.getName());
                 }
                 // return new fault source with new mfd
-                return new GEMFaultSourceData(faultSrc.getID(),
-                        faultSrc.getName(), faultSrc.getTectReg(), newMfdGr,
-                        faultSrc.getTrace(), faultSrc.getDip(),
-                        faultSrc.getDip(), faultSrc.getSeismDepthLow(),
-                        faultSrc.getSeismDepthUpp(),
-                        faultSrc.getFloatRuptureFlag());
+                return new GEMFaultSourceData(faultSrc.getID(), faultSrc
+                        .getName(), faultSrc.getTectReg(), newMfdGr, faultSrc
+                        .getTrace(), faultSrc.getDip(), faultSrc.getDip(),
+                        faultSrc.getSeismDepthLow(), faultSrc
+                                .getSeismDepthUpp(), faultSrc
+                                .getFloatRuptureFlag());
             } else {
                 // mfd is not GR
                 // if the uncertainty do not apply return the unchanged object
@@ -1376,20 +1341,14 @@
      *          to uncertainty changed according to the rule. In case the rule
      *          is not recognized an error is thrown and execution stops
      */
-    private static GEMSubductionFaultSourceData
-            applyRuleToSubductionFaultSource(
-                    GEMSubductionFaultSourceData subFaultSrc,
-                    GemLogicTreeRule rule) {
+    private static GEMSubductionFaultSourceData applyRuleToSubductionFaultSource(
+            GEMSubductionFaultSourceData subFaultSrc, GemLogicTreeRule rule) {
 
         // if uncertainties on GR Mmax or GR b value
-        if (rule.getRuleName()
-                .toString()
-                .equalsIgnoreCase(
-                        GemLogicTreeRuleParam.mMaxGRRelative.toString())
-                || rule.getRuleName()
-                        .toString()
-                        .equalsIgnoreCase(
-                                GemLogicTreeRuleParam.bGRRelative.toString())) {
+        if (rule.getRuleName().toString().equalsIgnoreCase(
+                GemLogicTreeRuleParam.mMaxGRRelative.toString())
+                || rule.getRuleName().toString().equalsIgnoreCase(
+                        GemLogicTreeRuleParam.bGRRelative.toString())) {
 
             // mfd
             IncrementalMagFreqDist mfd = subFaultSrc.getMfd();
@@ -1399,19 +1358,14 @@
                 GutenbergRichterMagFreqDist newMfdGr = null;
 
                 // create new mfd by applying rule
-                if (rule.getRuleName()
-                        .toString()
-                        .equalsIgnoreCase(
-                                GemLogicTreeRuleParam.mMaxGRRelative.toString())) {
+                if (rule.getRuleName().toString().equalsIgnoreCase(
+                        GemLogicTreeRuleParam.mMaxGRRelative.toString())) {
                     newMfdGr =
                             applyMmaxGrRelative(
-                                    (GutenbergRichterMagFreqDist) mfd,
-                                    rule.getVal(), subFaultSrc.getName());
-                } else if (rule
-                        .getRuleName()
-                        .toString()
-                        .equalsIgnoreCase(
-                                GemLogicTreeRuleParam.bGRRelative.toString())) {
+                                    (GutenbergRichterMagFreqDist) mfd, rule
+                                            .getVal(), subFaultSrc.getName());
+                } else if (rule.getRuleName().toString().equalsIgnoreCase(
+                        GemLogicTreeRuleParam.bGRRelative.toString())) {
                     newMfdGr =
                             applybGrRelative((GutenbergRichterMagFreqDist) mfd,
                                     rule.getVal(), subFaultSrc.getName());
@@ -1425,7 +1379,7 @@
                         newMfdGr, subFaultSrc.getFloatRuptureFlag());
 
             } // end if mfd is GR
-              // if uncertainty does not apply return unchanged object
+            // if uncertainty does not apply return unchanged object
             else {
                 return subFaultSrc;
             }
@@ -1518,12 +1472,13 @@
 
         } else {
             // stop execution and return null
-            logger.info("Uncertaintiy value: "
-                    + deltaMmax
-                    + " on maximum magnitude for source: "
-                    + sourceName
-                    + " give maximum magnitude smaller than minimum magnitude!\n"
-                    + "Check your input. Execution stopped.");
+            logger
+                    .info("Uncertaintiy value: "
+                            + deltaMmax
+                            + " on maximum magnitude for source: "
+                            + sourceName
+                            + " give maximum magnitude smaller than minimum magnitude!\n"
+                            + "Check your input. Execution stopped.");
             // System.out.println("Uncertaintiy value: " + deltaMmax +
             // " on maximum magnitude for source: " + sourceName
             // + " give maximum magnitude smaller than minimum magnitude!");
@@ -1533,9 +1488,8 @@
 
     }
 
-    private static GutenbergRichterMagFreqDist
-            applybGrRelative(GutenbergRichterMagFreqDist mfdGR, double deltaB,
-                    String sourceName) {
+    private static GutenbergRichterMagFreqDist applybGrRelative(
+            GutenbergRichterMagFreqDist mfdGR, double deltaB, String sourceName) {
 
         // minimum magnitude
         double mMin = mfdGR.getMagLower();
@@ -1597,8 +1551,8 @@
          * is one method per type defined: setString(), setDouble(), setInt(),
          * ...
          */
-        erf.setParameter(GEM1ERF.MIN_MAG_NAME,
-                calcConfig.getDouble(ConfigItems.MINIMUM_MAGNITUDE.name()));
+        erf.setParameter(GEM1ERF.MIN_MAG_NAME, calcConfig
+                .getDouble(ConfigItems.MINIMUM_MAGNITUDE.name()));
         // set time span
         TimeSpan timeSpan = new TimeSpan(TimeSpan.NONE, TimeSpan.YEARS);
         timeSpan.setDuration(calcConfig
@@ -1607,42 +1561,44 @@
 
         // params for area source
         // set inclusion of area sources in the calculation
-        erf.setParameter(GEM1ERF.INCLUDE_AREA_SRC_PARAM_NAME,
-                calcConfig.getBoolean(ConfigItems.INCLUDE_AREA_SOURCES.name()));
+        erf.setParameter(GEM1ERF.INCLUDE_AREA_SRC_PARAM_NAME, calcConfig
+                .getBoolean(ConfigItems.INCLUDE_AREA_SOURCES.name()));
         // set rupture type ("area source rupture model /
         // area_source_rupture_model / AreaSourceRuptureModel)
-        erf.setParameter(GEM1ERF.AREA_SRC_RUP_TYPE_NAME,
-                calcConfig.getString(ConfigItems.TREAT_AREA_SOURCE_AS.name()));
+        erf.setParameter(GEM1ERF.AREA_SRC_RUP_TYPE_NAME, calcConfig
+                .getString(ConfigItems.TREAT_AREA_SOURCE_AS.name()));
         // set area discretization
         erf.setParameter(GEM1ERF.AREA_SRC_DISCR_PARAM_NAME, calcConfig
                 .getDouble(ConfigItems.AREA_SOURCE_DISCRETIZATION.name()));
         // set mag-scaling relationship
-        erf.setParameter(
-                GEM1ERF.AREA_SRC_MAG_SCALING_REL_PARAM_NAME,
-                calcConfig
-                        .getString(ConfigItems.AREA_SOURCE_MAGNITUDE_SCALING_RELATIONSHIP
-                                .name()));
+        erf
+                .setParameter(
+                        GEM1ERF.AREA_SRC_MAG_SCALING_REL_PARAM_NAME,
+                        calcConfig
+                                .getString(ConfigItems.AREA_SOURCE_MAGNITUDE_SCALING_RELATIONSHIP
+                                        .name()));
         // params for grid source
         // inclusion of grid sources in the calculation
-        erf.setParameter(GEM1ERF.INCLUDE_GRIDDED_SEIS_PARAM_NAME,
-                calcConfig.getBoolean(ConfigItems.INCLUDE_GRID_SOURCES.name()));
+        erf.setParameter(GEM1ERF.INCLUDE_GRIDDED_SEIS_PARAM_NAME, calcConfig
+                .getBoolean(ConfigItems.INCLUDE_GRID_SOURCES.name()));
         // rupture model
-        erf.setParameter(GEM1ERF.GRIDDED_SEIS_RUP_TYPE_NAME,
-                calcConfig.getString(ConfigItems.TREAT_GRID_SOURCE_AS.name()));
+        erf.setParameter(GEM1ERF.GRIDDED_SEIS_RUP_TYPE_NAME, calcConfig
+                .getString(ConfigItems.TREAT_GRID_SOURCE_AS.name()));
         // mag-scaling relationship
-        erf.setParameter(
-                GEM1ERF.GRIDDED_SEIS_MAG_SCALING_REL_PARAM_NAME,
-                calcConfig
-                        .getString(ConfigItems.AREA_SOURCE_MAGNITUDE_SCALING_RELATIONSHIP
-                                .name()));
+        erf
+                .setParameter(
+                        GEM1ERF.GRIDDED_SEIS_MAG_SCALING_REL_PARAM_NAME,
+                        calcConfig
+                                .getString(ConfigItems.AREA_SOURCE_MAGNITUDE_SCALING_RELATIONSHIP
+                                        .name()));
 
         // params for fault source
         // inclusion of fault sources in the calculation
-        erf.setParameter(GEM1ERF.INCLUDE_FAULT_SOURCES_PARAM_NAME,
-                calcConfig.getBoolean(ConfigItems.INCLUDE_FAULT_SOURCE.name()));
+        erf.setParameter(GEM1ERF.INCLUDE_FAULT_SOURCES_PARAM_NAME, calcConfig
+                .getBoolean(ConfigItems.INCLUDE_FAULT_SOURCE.name()));
         // rupture offset
-        erf.setParameter(GEM1ERF.FAULT_RUP_OFFSET_PARAM_NAME,
-                calcConfig.getDouble(ConfigItems.FAULT_RUPTURE_OFFSET.name()));
+        erf.setParameter(GEM1ERF.FAULT_RUP_OFFSET_PARAM_NAME, calcConfig
+                .getDouble(ConfigItems.FAULT_RUPTURE_OFFSET.name()));
         // surface discretization
         erf.setParameter(GEM1ERF.FAULT_DISCR_PARAM_NAME, calcConfig
                 .getDouble(ConfigItems.FAULT_SURFACE_DISCRETIZATION.name()));
@@ -1655,11 +1611,11 @@
         erf.setParameter(GEM1ERF.FAULT_SCALING_SIGMA_PARAM_NAME, calcConfig
                 .getDouble(ConfigItems.FAULT_MAGNITUDE_SCALING_SIGMA.name()));
         // rupture aspect ratio
-        erf.setParameter(GEM1ERF.FAULT_RUP_ASPECT_RATIO_PARAM_NAME,
-                calcConfig.getDouble(ConfigItems.RUPTURE_ASPECT_RATIO.name()));
+        erf.setParameter(GEM1ERF.FAULT_RUP_ASPECT_RATIO_PARAM_NAME, calcConfig
+                .getDouble(ConfigItems.RUPTURE_ASPECT_RATIO.name()));
         // rupture floating type
-        erf.setParameter(GEM1ERF.FAULT_FLOATER_TYPE_PARAM_NAME,
-                calcConfig.getString(ConfigItems.RUPTURE_FLOATING_TYPE.name()));
+        erf.setParameter(GEM1ERF.FAULT_FLOATER_TYPE_PARAM_NAME, calcConfig
+                .getString(ConfigItems.RUPTURE_FLOATING_TYPE.name()));
 
         // params for subduction fault
         // inclusion of fault sources in the calculation
@@ -1675,11 +1631,12 @@
                 .getDouble(ConfigItems.SUBDUCTION_FAULT_SURFACE_DISCRETIZATION
                         .name()));
         // mag-scaling relationship
-        erf.setParameter(
-                GEM1ERF.SUB_MAG_SCALING_REL_PARAM_NAME,
-                calcConfig
-                        .getString(ConfigItems.SUBDUCTION_FAULT_MAGNITUDE_SCALING_RELATIONSHIP
-                                .name()));
+        erf
+                .setParameter(
+                        GEM1ERF.SUB_MAG_SCALING_REL_PARAM_NAME,
+                        calcConfig
+                                .getString(ConfigItems.SUBDUCTION_FAULT_MAGNITUDE_SCALING_RELATIONSHIP
+                                        .name()));
         // mag-scaling sigma
         erf.setParameter(GEM1ERF.SUB_SCALING_SIGMA_PARAM_NAME, calcConfig
                 .getDouble(ConfigItems.SUBDUCTION_FAULT_MAGNITUDE_SCALING_SIGMA
@@ -1688,17 +1645,17 @@
         erf.setParameter(GEM1ERF.SUB_RUP_ASPECT_RATIO_PARAM_NAME, calcConfig
                 .getDouble(ConfigItems.SUBDUCTION_RUPTURE_ASPECT_RATIO.name()));
         // rupture floating type
-        erf.setParameter(GEM1ERF.SUB_FLOATER_TYPE_PARAM_NAME, calcConfig
-                .getString(ConfigItems.SUBDUCTION_RUPTURE_FLOATING_TYPE.name()));
+        erf
+                .setParameter(GEM1ERF.SUB_FLOATER_TYPE_PARAM_NAME, calcConfig
+                        .getString(ConfigItems.SUBDUCTION_RUPTURE_FLOATING_TYPE
+                                .name()));
 
         // update
         erf.updateForecast();
     } // setGEM1ERFParams()
 
-    private static
-            HashMap<TectonicRegionType, ScalarIntensityMeasureRelationshipAPI>
-            sampleGemLogicTreeGMPE(
-                    HashMap<TectonicRegionType, GemLogicTree<ScalarIntensityMeasureRelationshipAPI>> listLtGMPE) {
+    private static HashMap<TectonicRegionType, ScalarIntensityMeasureRelationshipAPI> sampleGemLogicTreeGMPE(
+            HashMap<TectonicRegionType, GemLogicTree<ScalarIntensityMeasureRelationshipAPI>> listLtGMPE) {
 
         HashMap<TectonicRegionType, ScalarIntensityMeasureRelationshipAPI> hm =
                 new HashMap<TectonicRegionType, ScalarIntensityMeasureRelationshipAPI>();
@@ -1728,8 +1685,7 @@
 
     }
 
-    private ErfLogicTreeData
-            createErfLogicTreeData(Configuration configuration) {
+    private ErfLogicTreeData createErfLogicTreeData(Configuration configuration) {
         // load ERF logic tree data
         ErfLogicTreeData erfLogicTree =
                 new ErfLogicTreeData(
