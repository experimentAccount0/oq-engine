from nose.plugins.attrib import attr

from openquake.qa_tests_data.classical_damage import (
    case_1, case_2, case_1a, case_1b, case_1c, case_2a, case_2b, case_3a,
    case_4a, case_4b, case_4c, case_5a, case_6a, case_6b, case_7a, case_7b,
    case_7c, case_8a)
from openquake.calculators.tests import CalculatorTestCase

import numpy

aae = numpy.testing.assert_almost_equal


class ClassicalDamageCase1TestCase(CalculatorTestCase):

    @attr('qa', 'risk', 'classical_damage')
    def test_continuous(self):
        out = self.run_calc(case_1.__file__, 'job_continuous.ini',
                            exports='csv')
        [fname] = out['damages-rlzs', 'csv']
        self.assertEqualFiles('expected/damage_continuous.csv', fname)

    @attr('qa', 'risk', 'classical_damage')
    def test_discrete(self):
        out = self.run_calc(case_1.__file__, 'job_discrete.ini',
                            exports='csv')
        [fname] = out['damages-rlzs', 'csv']
        self.assertEqualFiles('expected/damage_discrete.csv', fname)

    @attr('qa', 'risk', 'classical_damage')
    def test_interpolation(self):
        out = self.run_calc(case_1.__file__, 'job_interpolation.ini',
                            exports='csv')
        [fname] = out['damages-rlzs', 'csv']
        self.assertEqualFiles('expected/damage_interpolation.csv', fname)


# tests with no damage limit
class ClassicalDamageCase2TestCase(CalculatorTestCase):

    @attr('qa', 'risk', 'classical_damage')
    def test_continuous(self):
        out = self.run_calc(case_2.__file__, 'job_continuous.ini',
                            exports='csv')
        [fname] = out['damages-rlzs', 'csv']
        self.assertEqualFiles('expected/damage_continuous.csv', fname)

    @attr('qa', 'risk', 'classical_damage')
    def test_discrete(self):
        out = self.run_calc(case_2.__file__, 'job_discrete.ini',
                            exports='csv')
        [fname] = out['damages-rlzs', 'csv']
        self.assertEqualFiles('expected/damage_discrete.csv', fname)

    @attr('qa', 'risk', 'classical_damage')
    def test_interpolation(self):
        out = self.run_calc(case_2.__file__, 'job_interpolation.ini',
                            exports='csv')
        [fname] = out['damages-rlzs', 'csv']
        self.assertEqualFiles('expected/damage_interpolation.csv', fname)


class ClassicalDamageTestCase(CalculatorTestCase):

    @attr('qa', 'risk', 'classical_damage')
    def test_case_1a(self):
        self.run_calc(case_1a.__file__, 'job_haz.ini,job_risk.ini')
        damages = tuple(self.calc.datastore['damages-rlzs'][0, 0])
        aae(damages, [0.971702, 0.00488098, 0.0067176, 0.005205, 0.0114946], 6)

    @attr('qa', 'risk', 'classical_damage')
    def test_case_1b(self):
        self.run_calc(case_1b.__file__, 'job_haz.ini,job_risk.ini')
        damages = tuple(self.calc.datastore['damages-rlzs'][0, 0])
        aae(damages, [0.98269, 0.001039, 0.0028866, 0.0032857, 0.01009], 5)

    @attr('qa', 'risk', 'classical_damage')
    def test_case_1c(self):
        self.run_calc(case_1c.__file__, 'job_haz.ini,job_risk.ini')
        damages = tuple(self.calc.datastore['damages-rlzs'][0, 0])
<<<<<<< HEAD
        aae(damages, [0.971829, 0.005068, 0.00682, 0.005172, 0.011111], 6)

    @attr('qa', 'risk', 'classical_damage')
    def test_case_2a(self):
        self.run_calc(case_2a.__file__, 'job_haz.ini,job_risk.ini')
        damages = tuple(self.calc.datastore['damages-rlzs'][0, 0])
        aae(damages, (0.97072, 0.004527, 0.008484, 0.0052885, 0.010976), 5)

    @attr('qa', 'risk', 'classical_damage')
    def test_case_2b(self):
        self.run_calc(case_2b.__file__, 'job_haz.ini,job_risk.ini')
        damages = tuple(self.calc.datastore['damages-rlzs'][0, 0])
        aae(damages, [0.970740, 0.004517, 0.00847858, 0.0052878, 0.0109759], 5)

    @attr('qa', 'risk', 'classical_damage')
    def test_case_3a(self):
        self.run_calc(case_3a.__file__, 'job_haz.ini,job_risk.ini')
        damages = tuple(self.calc.datastore['damages-rlzs'][0, 0])
        aae(damages, [0.972491, 0.008021, 0.010599, 0.0057342, 0.0031543], 5)

    @attr('qa', 'risk', 'classical_damage')
    def test_case_4a(self):
        self.run_calc(case_4a.__file__, 'job_haz.ini,job_risk.ini')
        damages = tuple(self.calc.datastore['damages-rlzs'][0, 0])
        aae(damages, [0.970851, 0.0044304, 0.00841, 0.00529, 0.01102], 5)

    @attr('qa', 'risk', 'classical_damage')
    def test_case_4b(self):
        self.run_calc(case_4b.__file__, 'job_haz.ini,job_risk.ini')
        damages = tuple(self.calc.datastore['damages-rlzs'][0, 0])
        aae(damages, [0.108756, 0.044266, 0.138326, 0.14414, 0.564511], 5)

    @attr('qa', 'risk', 'classical_damage')
    def test_case_4c(self):
        self.run_calc(case_4c.__file__, 'job_haz.ini,job_risk.ini')
        damages = tuple(self.calc.datastore['damages-rlzs'][0, 0])
        aae(damages, [0.108756, 0.044266, 0.138326, 0.14414, 0.564511], 5)

    @attr('qa', 'risk', 'classical_damage')
    def test_case_5a(self):
        self.run_calc(case_5a.__file__, 'job_haz.ini,job_risk.ini')
        damages = tuple(self.calc.datastore['damages-rlzs'][0, 0])
        aae(damages, [4.85426, 0.02215, 0.042048, 0.02643, 0.055113], 5)

    @attr('qa', 'risk', 'classical_damage')
    def test_case_6a(self):
        self.run_calc(case_6a.__file__, 'job_haz.ini,job_risk.ini')
        damages = list(self.calc.datastore['damages-rlzs'][0, 0])
        aae(damages, [0.9568527, 0.0149491, 0.0150699, 0.0075941, 0.005534], 5)

    @attr('qa', 'risk', 'classical_damage')
    def test_case_6b(self):
        self.run_calc(case_6b.__file__, 'job_haz.ini,job_risk.ini')
        damages = list(self.calc.datastore['damages-rlzs'][0, 0])
        aae(damages, [0.933186, 0.030293, 0.0272806, 0.0059548, 0.0032858], 5)

    @attr('qa', 'risk', 'classical_damage')
    def test_case_7a(self):
        self.run_calc(case_7a.__file__, 'job_haz.ini,job_risk.ini')
        damages = list(self.calc.datastore['damages-rlzs'][0, 0])
        aae(damages, [0.971802, 0.016595, 0.0092597, 0.001942, 0.000400], 5)

    @attr('qa', 'risk', 'classical_damage')
    def test_case_7b(self):
        self.run_calc(case_7b.__file__, 'job_haz.ini,job_risk.ini')
        damages = list(self.calc.datastore['damages-rlzs'][0, 0])
        aae(damages, [0.8329889, 0.0927366, 0.0574756, 0.013433, 0.003366], 5)

    @attr('qa', 'risk', 'classical_damage')
    def test_case_7c(self):
        self.run_calc(case_7c.__file__, 'job_haz.ini,job_risk.ini')
        damages = list(self.calc.datastore['damages-rlzs'][0, 0])
        aae(damages, [0.927043, 0.0399827, 0.0248378, 0.0062636, 0.0018722], 5)

    @attr('qa', 'risk', 'classical_damage')
    def test_case_8a(self):
        self.run_calc(case_8a.__file__, 'job_haz.ini,job_risk.ini')
        damages = self.calc.datastore['damages-rlzs'][0]
        expected = [(0.971829, 0.005068, 0.0068199, 0.005172, 0.011110),
                    (0.973699, 0.005596, 0.0070726, 0.004946, 0.008684)]
        aae(map(tuple, damages), expected, 5)
=======
        expected = [0.971993, 0.0047832, 0.006618, 0.0051539, 0.0114523]
        aae(damages, expected, 5)
>>>>>>> cc1eb878
<|MERGE_RESOLUTION|>--- conflicted
+++ resolved
@@ -62,6 +62,12 @@
 
 class ClassicalDamageTestCase(CalculatorTestCase):
 
+    def check(self, case):
+        out = self.run_calc(
+            case.__file__, 'job_haz.ini,job_risk.ini', exports='csv')
+        [fname] = out['damages-rlzs', 'csv']
+        self.assertEqualFiles('expected/damages.csv', fname)
+
     @attr('qa', 'risk', 'classical_damage')
     def test_case_1a(self):
         self.run_calc(case_1a.__file__, 'job_haz.ini,job_risk.ini')
@@ -78,8 +84,8 @@
     def test_case_1c(self):
         self.run_calc(case_1c.__file__, 'job_haz.ini,job_risk.ini')
         damages = tuple(self.calc.datastore['damages-rlzs'][0, 0])
-<<<<<<< HEAD
-        aae(damages, [0.971829, 0.005068, 0.00682, 0.005172, 0.011111], 6)
+        expected = [0.971993, 0.0047832, 0.006618, 0.0051539, 0.0114523]
+        aae(damages, expected, 5)
 
     @attr('qa', 'risk', 'classical_damage')
     def test_case_2a(self):
@@ -125,42 +131,28 @@
 
     @attr('qa', 'risk', 'classical_damage')
     def test_case_6a(self):
-        self.run_calc(case_6a.__file__, 'job_haz.ini,job_risk.ini')
-        damages = list(self.calc.datastore['damages-rlzs'][0, 0])
-        aae(damages, [0.9568527, 0.0149491, 0.0150699, 0.0075941, 0.005534], 5)
+        self.check(case_6a)
 
     @attr('qa', 'risk', 'classical_damage')
     def test_case_6b(self):
-        self.run_calc(case_6b.__file__, 'job_haz.ini,job_risk.ini')
-        damages = list(self.calc.datastore['damages-rlzs'][0, 0])
-        aae(damages, [0.933186, 0.030293, 0.0272806, 0.0059548, 0.0032858], 5)
+        self.check(case_6b)
 
     @attr('qa', 'risk', 'classical_damage')
     def test_case_7a(self):
-        self.run_calc(case_7a.__file__, 'job_haz.ini,job_risk.ini')
-        damages = list(self.calc.datastore['damages-rlzs'][0, 0])
-        aae(damages, [0.971802, 0.016595, 0.0092597, 0.001942, 0.000400], 5)
+        self.check(case_7a)
 
     @attr('qa', 'risk', 'classical_damage')
     def test_case_7b(self):
-        self.run_calc(case_7b.__file__, 'job_haz.ini,job_risk.ini')
-        damages = list(self.calc.datastore['damages-rlzs'][0, 0])
-        aae(damages, [0.8329889, 0.0927366, 0.0574756, 0.013433, 0.003366], 5)
+        self.check(case_7b)
 
     @attr('qa', 'risk', 'classical_damage')
     def test_case_7c(self):
-        self.run_calc(case_7c.__file__, 'job_haz.ini,job_risk.ini')
-        damages = list(self.calc.datastore['damages-rlzs'][0, 0])
-        aae(damages, [0.927043, 0.0399827, 0.0248378, 0.0062636, 0.0018722], 5)
+        self.check(case_7c)
 
     @attr('qa', 'risk', 'classical_damage')
     def test_case_8a(self):
-        self.run_calc(case_8a.__file__, 'job_haz.ini,job_risk.ini')
-        damages = self.calc.datastore['damages-rlzs'][0]
-        expected = [(0.971829, 0.005068, 0.0068199, 0.005172, 0.011110),
-                    (0.973699, 0.005596, 0.0070726, 0.004946, 0.008684)]
-        aae(map(tuple, damages), expected, 5)
-=======
-        expected = [0.971993, 0.0047832, 0.006618, 0.0051539, 0.0114523]
-        aae(damages, expected, 5)
->>>>>>> cc1eb878
+        out = self.run_calc(
+            case_8a.__file__, 'job_haz.ini,job_risk.ini', exports='csv')
+        f1, f2 = out['damages-rlzs', 'csv']
+        self.assertEqualFiles('expected/damages-000.csv', f1)
+        self.assertEqualFiles('expected/damages-001.csv', f2)