# -*- coding: utf-8 -*-
# vim: tabstop=4 shiftwidth=4 softtabstop=4
#
# Copyright (C) 2015-2017 GEM Foundation
#
# OpenQuake is free software: you can redistribute it and/or modify it
# under the terms of the GNU Affero General Public License as published
# by the Free Software Foundation, either version 3 of the License, or
# (at your option) any later version.
#
# OpenQuake is distributed in the hope that it will be useful,
# but WITHOUT ANY WARRANTY; without even the implied warranty of
# MERCHANTABILITY or FITNESS FOR A PARTICULAR PURPOSE.  See the
# GNU Affero General Public License for more details.
#
# You should have received a copy of the GNU Affero General Public License
# along with OpenQuake. If not, see <http://www.gnu.org/licenses/>.
import os
import copy
import time
import logging
import functools
from datetime import datetime
import numpy

from openquake.baselib.performance import Monitor
from openquake.baselib.general import DictArray, AccumDict
from openquake.baselib import parallel
from openquake.hazardlib.probability_map import ProbabilityMap
from openquake.hazardlib.calc.hazard_curve import pmap_from_grp, poe_map
from openquake.hazardlib.calc.filters import SourceFilter
from openquake.hazardlib.gsim.base import ContextMaker
from openquake.hazardlib import valid, nrml
from openquake.commonlib import source, readinput, config
from openquake.hazardlib.sourceconverter import SourceConverter

from openquake.calculators import base, classical
from openquake.calculators.ucerf_event_based import (
    UCERFControl, DEFAULT_TRT, UcerfSource)
# FIXME: the counting of effective ruptures has to be revised completely


def convert_UCERFSource(self, node):
    """
    Converts the Ucerf Source node into an SES Control object
    """
    dirname = os.path.dirname(self.fname)  # where the source_model_file is
    source_file = os.path.join(dirname, node["filename"])
    if "startDate" in node.attrib and "investigationTime" in node.attrib:
        # Is a time-dependent model - even if rates were originally
        # poissonian
        # Verify that the source time span is the same as the TOM time span
        inv_time = float(node["investigationTime"])
        if inv_time != self.tom.time_span:
            raise ValueError("Source investigation time (%s) is not "
                             "equal to configuration investigation time "
                             "(%s)" % (inv_time, self.tom.time_span))
        start_date = datetime.strptime(node["startDate"], "%d/%m/%Y")
    else:
        start_date = None
    return UCERFControl(
        source_file,
        node["id"],
        self.tom.time_span,
        start_date,
        float(node["minMag"]),
        npd=self.convert_npdist(node),
        hdd=self.convert_hpdist(node),
        aspect=~node.ruptAspectRatio,
        upper_seismogenic_depth=~node.pointGeometry.upperSeismoDepth,
        lower_seismogenic_depth=~node.pointGeometry.lowerSeismoDepth,
        msr=valid.SCALEREL[~node.magScaleRel](),
        mesh_spacing=self.rupture_mesh_spacing,
        trt=node["tectonicRegion"])
SourceConverter.convert_UCERFSource = convert_UCERFSource


def _hazard_curves_per_rupture_subset(
        rupset_idx, ucerf_source, sites, imtls, cmaker,
        truncation_level=None, monitor=Monitor()):
    """
    Calculates the probabilities of exceedence from a set of rupture indices
    """
    imtls = DictArray(imtls)
    ctx_mon = monitor('making contexts', measuremem=False)
    pne_mon = monitor('computing poes', measuremem=False)
    pmap = ProbabilityMap(len(imtls.array), len(cmaker.gsims))
    pmap.calc_times = []
    pmap.grp_id = ucerf_source.src_group_id
    nsites = len(sites)
    ucerf_source.rupset_idx = rupset_idx
    ucerf_source.num_ruptures = len(rupset_idx)
    pmap.eff_ruptures = {pmap.grp_id: ucerf_source.num_ruptures}
    # NB: the effective ruptures can be less, some may have zero probability
    t0 = time.time()
    upmap = poe_map(ucerf_source, sites, imtls, cmaker,
                    truncation_level, ctx_mon, pne_mon)
    pmap |= upmap
    pmap.calc_times.append(
        (ucerf_source.source_id, nsites, time.time() - t0))
    return pmap


def ucerf_classical_hazard_by_rupture_set(
        rupset_idx, ucerf_source, src_filter, gsims, monitor):
    """
    :param rupset_idx:
        indices of the rupture sets
    :param ucerf_source:
        an object taking the place of a source for UCERF
    :param src_filter:
        a source filter returning the sites affected by the source
    :param gsims:
        a list of GSIMs
    :param monitor:
        a monitor instance
    :returns:
        a ProbabilityMap
    """
    truncation_level = monitor.oqparam.truncation_level
    imtls = monitor.oqparam.imtls
    max_dist = src_filter.integration_distance[DEFAULT_TRT]
    rupset_idx, s_sites = \
        ucerf_source.filter_sites_by_distance_from_rupture_set(
            rupset_idx, src_filter.sitecol, max_dist)
    if len(s_sites):
        ucerf_source.src_filter = src_filter  # so that .iter_ruptures() work
        cmaker = ContextMaker(gsims, max_dist)
        pm = _hazard_curves_per_rupture_subset(
            rupset_idx, ucerf_source, s_sites, imtls, cmaker,
            truncation_level, monitor=monitor)
    else:  # return an empty probability map
        pm = ProbabilityMap(len(imtls.array), len(gsims))
        pm.calc_times = []  # TODO: fix .calc_times
        pm.eff_ruptures = {ucerf_source.src_group_id: 0}
        pm.grp_id = ucerf_source.src_group_id
    return pm
ucerf_classical_hazard_by_rupture_set.shared_dir_on = config.SHARED_DIR_ON


<<<<<<< HEAD
=======
def ucerf_classical_hazard_by_branch(ucerf_source, src_filter, gsims, monitor):
    """
    :param ucerf_source:
        a source-like object for the UCERF model
    :param src_filter:
        a filter returning the sites affected by the source
    :param gsims:
        a list of GSIMs
    :param monitor:
        a monitor instance
    :returns:
        a ProbabilityMap
    """
    truncation_level = monitor.oqparam.truncation_level
    imtls = monitor.oqparam.imtls
    # Two step process here - the first generates the hazard curves from
    # the rupture sets
    # Apply the initial rupture to site filtering
    rupset_idx = numpy.arange(ucerf_source.num_ruptures)
    pm = ucerf_classical_hazard_by_rupture_set(
        rupset_idx, ucerf_source, src_filter, gsims, monitor)
    logging.info('Branch %s', ucerf_source.source_id)
    # Get the background point sources
    background_sids = ucerf_source.get_background_sids(src_filter)
    bckgnd_sources = ucerf_source.get_background_sources(background_sids)
    if bckgnd_sources:
        bckgnd_sources[0].src_group_id = ucerf_source.src_group_id
        pmap = pmap_from_grp(
            bckgnd_sources, src_filter, imtls, gsims, truncation_level,
            (), monitor=monitor)
        pm |= pmap
        pm.eff_ruptures += AccumDict(pmap.eff_ruptures)
    # TODO: should I add a .calc_times attribute?
    return pm
ucerf_classical_hazard_by_branch.shared_dir_on = config.SHARED_DIR_ON


>>>>>>> 2786c1d8
@base.calculators.add('ucerf_psha')
class UcerfPSHACalculator(classical.PSHACalculator):
    """
    UCERF classical calculator.
    """
    core_task = ucerf_classical_hazard_by_rupture_set
    is_stochastic = False

    def pre_execute(self):
        """
        parse the logic tree and source model input
        """
        logging.warn('%s is still experimental', self.__class__.__name__)
        self.sitecol = readinput.get_site_collection(self.oqparam)
        self.gsim_lt = readinput.get_gsim_lt(self.oqparam, [DEFAULT_TRT])
        self.smlt = readinput.get_source_model_lt(self.oqparam)
        parser = nrml.SourceModelParser(
            SourceConverter(self.oqparam.investigation_time,
                            self.oqparam.rupture_mesh_spacing))
        [self.src_group] = parser.parse_src_groups(
            self.oqparam.inputs["source_model"])
        source_models = []
        for sm in self.smlt.gen_source_models(self.gsim_lt):
            sg = copy.copy(self.src_group)
            sg.id = sm.ordinal
            sm.src_groups = [sg]
            # sm.path[0]=ltbrTrueMean, sm.name=FM0_0/MEANFS/MEANMSR/MeanRates
            sg.sources = [UcerfSource(sg[0], sm.ordinal, sm.path[0], sm.name)]
            source_models.append(sm)
        self.csm = source.CompositeSourceModel(
            self.gsim_lt, self.smlt, source_models, set_weight=True)
        self.rlzs_assoc = self.csm.info.get_rlzs_assoc()
        self.rup_data = {}
        self.num_tiles = 1

<<<<<<< HEAD
=======
    def gen_args(self, source_models, monitor):
        """
        :yields: (ucerf_source, src_filter, gsims, monitor)
        """
        nsites = len(self.src_filter.sitecol)
        for sm in source_models:
            [grp] = sm.src_groups
            [ucerf_source] = grp
            ucerf_source.nsites = nsites
            gsims = self.rlzs_assoc.gsims_by_grp_id[grp.id]
            self.csm.infos[grp.id, ucerf_source.source_id] = source.SourceInfo(
                ucerf_source)
            yield ucerf_source, self.src_filter, gsims, monitor

>>>>>>> 2786c1d8
    def execute(self):
        """
        Run in parallel `core_task(sources, sitecol, monitor)`, by
        parallelizing on the sources according to their weight and
        tectonic region type.
        """
        monitor = self.monitor.new(self.core_task.__name__)
        monitor.oqparam = oq = self.oqparam
        self.src_filter = SourceFilter(self.sitecol, oq.maximum_distance)
        acc = AccumDict({
            grp_id: ProbabilityMap(len(oq.imtls.array), len(gsims))
            for grp_id, gsims in self.rlzs_assoc.gsims_by_grp_id.items()})
        acc.calc_times = []
        acc.eff_ruptures = AccumDict()  # grp_id -> eff_ruptures
        acc.bb_dict = {}  # just for API compatibility

        for sm in self.csm.source_models:  # one branch at the time
            grp_id = sm.ordinal
            gsims = self.rlzs_assoc.gsims_by_grp_id[grp_id]
            [[ucerf_source]] = sm.src_groups
            ucerf_source.nsites = len(self.sitecol)
<<<<<<< HEAD
            self.infos[grp_id, ucerf_source.source_id] = source.SourceInfo(
=======
            self.csm.infos[0, ucerf_source.source_id] = source.SourceInfo(
>>>>>>> 2786c1d8
                ucerf_source)
            logging.info('Getting the background point sources')
            with self.monitor('getting background sources', autoflush=True):
                background_sids = ucerf_source.get_background_sids(
                    self.src_filter)
                bckgnd_sources = ucerf_source.get_background_sources(
                    background_sids)

            # parallelize on the background sources, small tasks
            args = (bckgnd_sources, self.src_filter, oq.imtls,
                    gsims, self.oqparam.truncation_level, (), monitor)
            bg_res = parallel.Starmap.apply(
                pmap_from_grp, args,
                concurrent_tasks=self.oqparam.concurrent_tasks).submit_all()

            # parallelize by rupture subsets
            tasks = self.oqparam.concurrent_tasks * 2  # they are big tasks
            rup_sets = numpy.arange(ucerf_source.num_ruptures)
            rup_res = parallel.Starmap.apply(
                ucerf_classical_hazard_by_rupture_set,
                (rup_sets, ucerf_source, self.src_filter, gsims, monitor),
                concurrent_tasks=tasks).submit_all()

            # compose probabilities from background sources
            for pmap in bg_res:
                acc[grp_id] |= pmap
            self.save_data_transfer(bg_res)

<<<<<<< HEAD
            acc = functools.reduce(self.agg_dicts, rup_res, acc)
            with self.monitor('store source_info', autoflush=True):
                self.store_source_info(self.infos)
                self.save_data_transfer(rup_res)
=======
        pmap_by_grp_id = functools.reduce(self.agg_dicts, rup_res, acc)
        with self.monitor('store source_info', autoflush=True):
            self.store_source_info(self.csm.infos)
            self.save_data_transfer(rup_res)
>>>>>>> 2786c1d8
        self.datastore['csm_info'] = self.csm.info
        self.rlzs_assoc = self.csm.info.get_rlzs_assoc(
            functools.partial(self.count_eff_ruptures, acc))
        return acc


@base.calculators.add('ucerf_classical')
class UCERFClassicalCalculator(classical.ClassicalCalculator):
    pre_calculator = 'ucerf_psha'<|MERGE_RESOLUTION|>--- conflicted
+++ resolved
@@ -138,46 +138,6 @@
 ucerf_classical_hazard_by_rupture_set.shared_dir_on = config.SHARED_DIR_ON
 
 
-<<<<<<< HEAD
-=======
-def ucerf_classical_hazard_by_branch(ucerf_source, src_filter, gsims, monitor):
-    """
-    :param ucerf_source:
-        a source-like object for the UCERF model
-    :param src_filter:
-        a filter returning the sites affected by the source
-    :param gsims:
-        a list of GSIMs
-    :param monitor:
-        a monitor instance
-    :returns:
-        a ProbabilityMap
-    """
-    truncation_level = monitor.oqparam.truncation_level
-    imtls = monitor.oqparam.imtls
-    # Two step process here - the first generates the hazard curves from
-    # the rupture sets
-    # Apply the initial rupture to site filtering
-    rupset_idx = numpy.arange(ucerf_source.num_ruptures)
-    pm = ucerf_classical_hazard_by_rupture_set(
-        rupset_idx, ucerf_source, src_filter, gsims, monitor)
-    logging.info('Branch %s', ucerf_source.source_id)
-    # Get the background point sources
-    background_sids = ucerf_source.get_background_sids(src_filter)
-    bckgnd_sources = ucerf_source.get_background_sources(background_sids)
-    if bckgnd_sources:
-        bckgnd_sources[0].src_group_id = ucerf_source.src_group_id
-        pmap = pmap_from_grp(
-            bckgnd_sources, src_filter, imtls, gsims, truncation_level,
-            (), monitor=monitor)
-        pm |= pmap
-        pm.eff_ruptures += AccumDict(pmap.eff_ruptures)
-    # TODO: should I add a .calc_times attribute?
-    return pm
-ucerf_classical_hazard_by_branch.shared_dir_on = config.SHARED_DIR_ON
-
-
->>>>>>> 2786c1d8
 @base.calculators.add('ucerf_psha')
 class UcerfPSHACalculator(classical.PSHACalculator):
     """
@@ -213,23 +173,6 @@
         self.rup_data = {}
         self.num_tiles = 1
 
-<<<<<<< HEAD
-=======
-    def gen_args(self, source_models, monitor):
-        """
-        :yields: (ucerf_source, src_filter, gsims, monitor)
-        """
-        nsites = len(self.src_filter.sitecol)
-        for sm in source_models:
-            [grp] = sm.src_groups
-            [ucerf_source] = grp
-            ucerf_source.nsites = nsites
-            gsims = self.rlzs_assoc.gsims_by_grp_id[grp.id]
-            self.csm.infos[grp.id, ucerf_source.source_id] = source.SourceInfo(
-                ucerf_source)
-            yield ucerf_source, self.src_filter, gsims, monitor
-
->>>>>>> 2786c1d8
     def execute(self):
         """
         Run in parallel `core_task(sources, sitecol, monitor)`, by
@@ -251,11 +194,7 @@
             gsims = self.rlzs_assoc.gsims_by_grp_id[grp_id]
             [[ucerf_source]] = sm.src_groups
             ucerf_source.nsites = len(self.sitecol)
-<<<<<<< HEAD
-            self.infos[grp_id, ucerf_source.source_id] = source.SourceInfo(
-=======
-            self.csm.infos[0, ucerf_source.source_id] = source.SourceInfo(
->>>>>>> 2786c1d8
+            self.csm.infos[grp_id, ucerf_source.source_id] = source.SourceInfo(
                 ucerf_source)
             logging.info('Getting the background point sources')
             with self.monitor('getting background sources', autoflush=True):
@@ -284,17 +223,10 @@
                 acc[grp_id] |= pmap
             self.save_data_transfer(bg_res)
 
-<<<<<<< HEAD
             acc = functools.reduce(self.agg_dicts, rup_res, acc)
             with self.monitor('store source_info', autoflush=True):
-                self.store_source_info(self.infos)
+                self.store_source_info(self.csm.infos)
                 self.save_data_transfer(rup_res)
-=======
-        pmap_by_grp_id = functools.reduce(self.agg_dicts, rup_res, acc)
-        with self.monitor('store source_info', autoflush=True):
-            self.store_source_info(self.csm.infos)
-            self.save_data_transfer(rup_res)
->>>>>>> 2786c1d8
         self.datastore['csm_info'] = self.csm.info
         self.rlzs_assoc = self.csm.info.get_rlzs_assoc(
             functools.partial(self.count_eff_ruptures, acc))
