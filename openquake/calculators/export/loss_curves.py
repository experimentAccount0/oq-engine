#  -*- coding: utf-8 -*-
#  vim: tabstop=4 shiftwidth=4 softtabstop=4

#  Copyright (c) 2017, GEM Foundation

#  OpenQuake is free software: you can redistribute it and/or modify it
#  under the terms of the GNU Affero General Public License as published
#  by the Free Software Foundation, either version 3 of the License, or
#  (at your option) any later version.

#  OpenQuake is distributed in the hope that it will be useful,
#  but WITHOUT ANY WARRANTY; without even the implied warranty of
#  MERCHANTABILITY or FITNESS FOR A PARTICULAR PURPOSE.  See the
#  GNU Affero General Public License for more details.

#  You should have received a copy of the GNU Affero General Public License
#  along with OpenQuake.  If not, see <http://www.gnu.org/licenses/>.
import numpy
from openquake.baselib.python3compat import decode
from openquake.commonlib import writers
from openquake.risklib import riskinput


class LossCurveExporter(object):
    """
    Exporter for the loss curves. The most important method is
    `.export(export_type, what)` where `export_type` is a string like 'csv',
    and `what` is a string called export specifier. Here are some examples
    for the export specifier:

    sid-42/rlzs   # export loss curves of site #42 for all realizations
    sid-42/rlz-003   # export all loss curves of site #42, realization #3
    sid-42/stats   # export statistical loss curves of site #42
    sid-42/mean   # export mean loss curves of site #42
    sid-42/quantile-0.1   # export quantile loss curves of site #42

    ref-a1/rlzs  # export loss curves of asset a1 for all realizations
    ref-a1/rlz-003   # export loss curves of asset a1, realization 3
    ref-a1/stats     # export statistical loss curves of asset a1
    ref-a1/mean     # export mean loss curves of asset a1
    ref-a1/quantile-0.1    # export quantile loss curves of asset a1
    """
    def __init__(self, dstore):
        oq = dstore['oqparam']
        self.dstore = dstore
        self.assetcol = dstore['assetcol']
        arefs = [decode(aref) for aref in self.dstore['asset_refs']]
        self.str2asset = {arefs[asset.idx]: asset for asset in self.assetcol}
        self.asset_refs = self.dstore['asset_refs'].value
        self.loss_types = dstore.get_attr('composite_risk_model', 'loss_types')
        self.R = len(dstore['realizations'])
        self.stats = ['mean'] + [
            'quantile-%s' % q for q in oq.quantile_loss_curves]
        self.S = len(self.stats)
        self.stat2idx = {stat: i for i, stat in enumerate(self.stats)}

    def parse(self, what):
        """
        :param what:
            can be 'rlz-1/ref-asset1', 'rlzs/sid-2', ...
        """
        kind, spec = what.split('/')
        if not spec.startswith(('ref-', 'sid-')):
            raise ValueError('Wrong specification in %s' % what)
        if not (kind in ('rlzs', 'stats', 'mean') or kind.startswith(('rlz-'))
                or kind.startswith('quantile-')):
            raise ValueError('Wrong export key in %s' % what)
        if spec.startswith('sid-'):  # passed the site ID
            sid = int(spec[4:])
            aids = []
            arefs = []
            for aid, rec in enumerate(self.assetcol.array):
                if rec['site_id'] == sid:
                    aids.append(aid)
                    arefs.append(self.asset_refs[rec['idx']])
        else:  # passed the asset name
            arefs = [spec[4:]]
            aids = [self.str2asset[arefs[0]].ordinal]
        return aids, arefs, spec, kind

    def export_csv(self, kind, spec, asset_refs, curves_dict):
        """
        :param kind: kind of curves to export (rlzs, stats)
        :param spec: specific asset or site to export
        :param asset_refs: names of the assets
        :param curves_dict: a dictionary tag -> loss curves
        """
        writer = writers.CsvWriter(fmt=writers.FIVEDIGITS)
        for key in sorted(curves_dict):
            recs = curves_dict[key]
            data = [['asset', 'loss_type', 'loss', 'poe']]
            for loss_type in self.loss_types:
                array = recs[loss_type]
                for aref, losses, poes in zip(
                        asset_refs, array['losses'], array['poes']):
                    for loss, poe in zip(losses, poes):
                        data.append((aref, loss_type, loss, poe))
            dest = self.dstore.build_fname(
                'loss_curves', '%s-%s' % (spec, key), 'csv')
            writer.save(data, dest)
        return writer.getsaved()

    def export_npz(self, kind, spec, asset_refs, curves_dict):
        """
        :param kind: kind of curves to export (rlzs, stats)
        :param spec: specific asset or site to export
        :param asset_refs: names of the assets
        :param curves_dict: a dictionary tag -> loss curves
        """
        dest = self.dstore.build_fname('loss_curves-' + kind, spec, 'npz')
        numpy.savez_compressed(dest, asset_refs=asset_refs, **curves_dict)
        return [dest]

    def export(self, export_type, what):
        """
        :param export_type: 'csv', 'json', ...
        :param what: string describing what to export
        :returns: list of exported file names
        """
        aids, arefs, spec, kind = self.parse(what)
        curves = self.export_curves(aids, kind)
        return getattr(self, 'export_' + export_type)(
            kind, spec, arefs, curves)

    def export_curves(self, aids, kind):
        """
        :returns: a dictionary kind -> record of dtype loss_curve_dt
        """
        if kind.startswith('rlz'):  # individual outputs
            data = self.dstore['loss_curves-rlzs'][aids]  # shape (A, R)
<<<<<<< HEAD
            if kind == 'rlzs':
                return {'rlz-%03d' % rlzi: data[:, rlzi]
                        for rlzi in range(self.R)}
            else:
                rlzi = int(kind[4:])
                return {kind: data[:, rlzi]}
        else:  # statistical outputs
            data = self.dstore['loss_curves-stats'][aids]  # shape (A, R)
            if kind == 'stats':
                return {self.stats[s]: data[:, s] for s in range(self.S)}
            else:
                s = self.stat2idx[kind]
                return {kind: data[:, s]}

=======
            if key:
                rlzi = int(key[4:])
                return {key: data[:, rlzi]}
            return {'rlz-%03d' % rlzi: data[:, rlzi] for rlzi in range(self.R)}

        # otherwise event_based
        builder = self.dstore['riskmodel'].curve_builder
        assets = [self.assetcol[aid] for aid in aids]
        rlzi = int(key[4:]) if key else None  # strip rlz-
        ratios = riskinput.LossRatiosGetter(self.dstore).get(aids, rlzi)
        if rlzi:
            return {rlzi: builder.build_curves(assets, ratios, rlzi)}
        # return a dictionary will all realizations
        return {'rlz-%03d' % rlzi: builder.build_curves(assets, ratios, rlzi)
                for rlzi in range(self.R)}

    def export_curves_stats(self, aids, key):
        """
        :returns: a dictionary rlzi -> record of dtype loss_curve_dt
        """
        oq = self.dstore['oqparam']
        stats = ['mean'] + ['quantile-%s' % q for q in oq.quantile_loss_curves]
        stat2idx = {stat: s for s, stat in enumerate(stats)}
        if 'loss_curves-stats' in self.dstore:  # classical_risk
            dset = self.dstore['loss_curves-stats']
            data = dset[aids]  # shape (A, S)
            if key == 'stats':
                return {stat: data[:, s] for s, stat in enumerate(stats)}
            else:  # a specific statistics
                return {key: data[stat2idx[key]]}
>>>>>>> 70f53b6b
        # otherwise event_based
        raise NotImplementedError<|MERGE_RESOLUTION|>--- conflicted
+++ resolved
@@ -128,7 +128,6 @@
         """
         if kind.startswith('rlz'):  # individual outputs
             data = self.dstore['loss_curves-rlzs'][aids]  # shape (A, R)
-<<<<<<< HEAD
             if kind == 'rlzs':
                 return {'rlz-%03d' % rlzi: data[:, rlzi]
                         for rlzi in range(self.R)}
@@ -142,38 +141,5 @@
             else:
                 s = self.stat2idx[kind]
                 return {kind: data[:, s]}
-
-=======
-            if key:
-                rlzi = int(key[4:])
-                return {key: data[:, rlzi]}
-            return {'rlz-%03d' % rlzi: data[:, rlzi] for rlzi in range(self.R)}
-
-        # otherwise event_based
-        builder = self.dstore['riskmodel'].curve_builder
-        assets = [self.assetcol[aid] for aid in aids]
-        rlzi = int(key[4:]) if key else None  # strip rlz-
-        ratios = riskinput.LossRatiosGetter(self.dstore).get(aids, rlzi)
-        if rlzi:
-            return {rlzi: builder.build_curves(assets, ratios, rlzi)}
-        # return a dictionary will all realizations
-        return {'rlz-%03d' % rlzi: builder.build_curves(assets, ratios, rlzi)
-                for rlzi in range(self.R)}
-
-    def export_curves_stats(self, aids, key):
-        """
-        :returns: a dictionary rlzi -> record of dtype loss_curve_dt
-        """
-        oq = self.dstore['oqparam']
-        stats = ['mean'] + ['quantile-%s' % q for q in oq.quantile_loss_curves]
-        stat2idx = {stat: s for s, stat in enumerate(stats)}
-        if 'loss_curves-stats' in self.dstore:  # classical_risk
-            dset = self.dstore['loss_curves-stats']
-            data = dset[aids]  # shape (A, S)
-            if key == 'stats':
-                return {stat: data[:, s] for s, stat in enumerate(stats)}
-            else:  # a specific statistics
-                return {key: data[stat2idx[key]]}
->>>>>>> 70f53b6b
         # otherwise event_based
         raise NotImplementedError