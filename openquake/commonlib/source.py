--- conflicted
+++ resolved
@@ -309,18 +309,11 @@
         :param results: dictionary (src_group_id, gsim) -> curves
         :returns: a dictionary rlz -> aggregate curves
         """
-<<<<<<< HEAD
-        acc = ProbabilityMap()
+        acc = {rlz: ProbabilityMap() for rlz in self.realizations}
         for grp_id in results:
             for i, gsim in enumerate(self.gsims_by_grp_id[grp_id]):
-                if rlz in self.rlzs_assoc[grp_id, gsim]:
-                    acc |= results[grp_id].extract(i)
-=======
-        acc = {rlz: ProbabilityMap() for rlz in self.realizations}
-        for key in results:
-            for rlz in self.rlzs_assoc[key]:
-                acc[rlz] |= results[key]
->>>>>>> d9fbdecd
+                for rlz in self.rlzs_assoc[grp_id, gsim]:
+                    acc[rlz] |= results[grp_id].extract(i)
         return acc
 
     # used in riskinput
