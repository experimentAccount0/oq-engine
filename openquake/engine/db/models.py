
# -*- coding: utf-8 -*-
# vim: tabstop=4 shiftwidth=4 softtabstop=4

# Copyright (c) 2010-2014, GEM Foundation.
#
# OpenQuake is free software: you can redistribute it and/or modify it
# under the terms of the GNU Affero General Public License as published
# by the Free Software Foundation, either version 3 of the License, or
# (at your option) any later version.
#
# OpenQuake is distributed in the hope that it will be useful,
# but WITHOUT ANY WARRANTY; without even the implied warranty of
# MERCHANTABILITY or FITNESS FOR A PARTICULAR PURPOSE.  See the
# GNU General Public License for more details.
#
# You should have received a copy of the GNU Affero General Public License
# along with OpenQuake.  If not, see <http://www.gnu.org/licenses/>.

# Disable:
# - 'Maximum number of public methods for a class'
# - 'Missing docstring' (because of all of the model Meta)
# pylint: disable=R0904,C0111

'''
Model representations of the OpenQuake DB tables.
'''

<<<<<<< HEAD
import StringIO
import collections
import itertools
=======
>>>>>>> f38e2c4a
import os
import re
import collections
import operator
from datetime import datetime


import numpy
from scipy import interpolate

from django.db import connections, transaction
from django.core.exceptions import ObjectDoesNotExist

from django.contrib.gis.db import models as djm

from openquake.hazardlib.imt import from_string
from openquake.hazardlib import geo, correlation

from openquake.commonlib.riskmodels import loss_type_to_cost_type
from openquake.commonlib.readinput import get_mesh
from openquake.commonlib.oqvalidation import OqParam
from openquake.commonlib import logictree

from openquake.engine.db import fields
from openquake.engine import writer, logs, utils

#: Kind of supported curve statistics
STAT_CHOICES = (
    (u'mean', u'Mean'),
    (u'quantile', u'Quantile'))


#: System Reference ID used for geometry objects
DEFAULT_SRID = 4326


VS30_TYPE_CHOICES = (
    (u"measured", u"Value obtained from on-site measurements"),
    (u"inferred", u"Estimated value"),
)

IMT_CHOICES = (
    (u'PGA', u'Peak Ground Acceleration'),
    (u'PGV', u'Peak Ground Velocity'),
    (u'PGD', u'Peak Ground Displacement'),
    (u'SA', u'Spectral Acceleration'),
    (u'IA', u'Arias Intensity'),
    (u'RSD', u'Relative Significant Duration'),
    (u'MMI', u'Modified Mercalli Intensity'),
)

#: Default Loss Curve Resolution used for probabilistic risk calculators
DEFAULT_LOSS_CURVE_RESOLUTION = 50


#: Minimum value for a seed number
MIN_SINT_32 = -(2 ** 31)
#: Maximum value for a seed number
MAX_SINT_32 = (2 ** 31) - 1


#: Kind of supported type of loss outputs
LOSS_TYPES = ["structural", "nonstructural", "fatalities", "contents"]

#: relative tolerance to consider two risk outputs (almost) equal
RISK_RTOL = 0.05


#: absolute tolerance to consider two risk outputs (almost) equal
RISK_ATOL = 0.01

# TODO: these want to be dictionaries
INPUT_TYPE_CHOICES = (
    (u'unknown', u'Unknown'),
    (u'source', u'Source Model'),
    (u'source_model_logic_tree', u'Source Model Logic Tree'),
    (u'gsim_logic_tree', u'Ground Shaking Intensity Model Logic Tree'),
    (u'exposure', u'Exposure'),
    (u'fragility', u'Fragility'),
    (u'site_model', u'Site Model'),
    (u'rupture_model', u'Rupture Model'),

    # vulnerability models
    (u'structural_vulnerability', u'Structural Vulnerability'),
    (u'nonstructural_vulnerability', u'Non Structural Vulnerability'),
    (u'contents_vulnerability', u'Contents Vulnerability'),
    (u'business_interruption_vulnerability',
     u'Business Interruption Vulnerability'),
    (u'occupants_vulnerability', u'Occupants Vulnerability'),
    (u'structural_vulnerability_retrofitted',
     u'Structural Vulnerability Retrofitted'))


RAISE_EXC = object()  # sentinel used in OqJob.get_param


class MissingParameter(KeyError):
    """Raised by OqJob.get_param when a parameter is missing in the database"""


def extract_ses_ordinal(tag):
    """
    Extract the SES ordinal from a tag. For instance

    >>> extract_ses_ordinal('trt=01|ses=0002|src=A|rup=001-17')
    2
    """
    mo = re.search(r'\|ses=(\d+)\|', tag)
    if mo is None:  # for scenario tags
        return 1
    return int(mo.group(1))


############## Fix FloatField underflow error ##################
# http://stackoverflow.com/questions/9556586/floating-point-numbers-of-python-float-and-postgresql-double-precision

def _get_prep_value(self, value):
    if value is None:
        return None
    val = float(value)
    if abs(val) < 1E-300:
        return 0.
    return val

djm.FloatField.get_prep_value = _get_prep_value


def risk_almost_equal(o1, o2, key=lambda x: x, rtol=RISK_RTOL, atol=RISK_ATOL):
    return numpy.testing.assert_allclose(
        numpy.array(key(o1)), numpy.array(key(o2)), rtol=rtol, atol=atol)


def loss_curve_almost_equal(curve, expected_curve):
    if getattr(curve, 'asset_value', None) == 0.0 and getattr(
            expected_curve, 'asset_value', None) == 0.0:
        return risk_almost_equal(curve.loss_ratios, expected_curve.loss_ratios)
    elif curve.losses[curve.losses > 0].any():
        poes = interpolate.interp1d(
            curve.losses, curve.poes,
            bounds_error=False, fill_value=0)(expected_curve.losses)
    else:
        poes = numpy.zeros(len(expected_curve.poes))

    return risk_almost_equal(poes, expected_curve.poes)


def getcursor(route):
    """Return a cursor from a Django route"""
    return connections[route].cursor()


def order_by_location(queryset):
    """
    Utility function to order a queryset by location. This works even if
    the location is of Geography object (a simple order_by('location') only
    works for Geometry objects).
    """
    return queryset.extra(
        select={'x': 'ST_X(geometry(location))',
                'y': 'ST_Y(geometry(location))'},
        order_by=["x", "y"])


def queryset_iter(queryset, chunk_size):
    """
    Given a QuerySet, split it into smaller queries and yield the result of
    each.

    :param queryset:
        A :class:`django.db.models.query.QuerySet` to iterate over, in chunks
        of ``chunk_size``.
    :param int chunksize:
        Chunk size for iteration over query results. For an unexecuted
        QuerySet, this will result in splitting a (potentially large) query
        into smaller queries.
    """
    offset = 0
    while True:
        chunk = list(queryset[offset:offset + chunk_size].iterator())
        if len(chunk) == 0:
            raise StopIteration
        else:
            yield chunk
            offset += chunk_size


def build_curves(rlz, curves_by_trt_model_gsim):
    """
    Build on the fly the hazard curves for the current realization
    by looking at the associations stored in the database table
    `hzrdr.assoc_lt_rlz_trt_model`.
    """
    # fixed a realization, there are T associations where T is the
    # number of TrtModels
    curves = 0
    for art in AssocLtRlzTrtModel.objects.filter(rlz=rlz):
        pnes = 1. - curves_by_trt_model_gsim[art.trt_model_id, art.gsim]
        curves = 1. - (1. - curves) * pnes
    return curves


## Tables in the 'hzrdi' (Hazard Input) schema.

class SiteModel(djm.Model):
    '''
    A model for site-specific parameters, used in hazard calculations.
    '''
    job = djm.ForeignKey('OqJob')
    # Average shear wave velocity for top 30 m. Units m/s.
    vs30 = djm.FloatField()
    # 'measured' or 'inferred'
    vs30_type = djm.TextField(choices=VS30_TYPE_CHOICES)
    # Depth to shear wave velocity of 1.0 km/s. Units m.
    z1pt0 = djm.FloatField()
    # Depth to shear wave velocity of 2.5 km/s. Units km.
    z2pt5 = djm.FloatField()
    location = djm.PointField(srid=DEFAULT_SRID)

    @property
    def measured(self):
        """True or False depending on the field vs30_type"""
        return self.vs30_type == 'measured'

    def __repr__(self):
        return (
            'SiteModel(location="%s", vs30=%s, vs30_type=%s, z1pt0=%s, '
            'z2pt5=%s)'
            % (self.location.wkt, self.vs30, self.vs30_type, self.z1pt0,
               self.z2pt5))

    class Meta:
        db_table = 'hzrdi\".\"site_model'


## Tables in the 'uiapi' schema.

class OqJob(djm.Model):
    '''
    An OpenQuake engine run started by the user
    '''
    user_name = djm.TextField()
    hazard_calculation = djm.ForeignKey('OqJob', null=True)
    LOG_LEVEL_CHOICES = (
        (u'debug', u'Debug'),
        (u'info', u'Info'),
        (u'progress', u'Progress'),
        (u'warn', u'Warn'),
        (u'error', u'Error'),
        (u'critical', u'Critical'),
    )
    log_level = djm.TextField(choices=LOG_LEVEL_CHOICES, default='progress')
    STATUS_CHOICES = (
        (u'pre_executing', u'Pre-Executing'),
        (u'executing', u'Executing'),
        (u'post_executing', u'Post-Executing'),
        (u'post_processing', u'Post-Processing'),
        (u'export', u'Exporting results'),
        (u'clean_up', u'Cleaning up'),
        (u'complete', u'Complete'),
    )
    status = djm.TextField(choices=STATUS_CHOICES, default='pre_executing')
    oq_version = djm.TextField(null=True, blank=True)
    hazardlib_version = djm.TextField(null=True, blank=True)
    commonlib_version = djm.TextField(null=True, blank=True)
    risklib_version = djm.TextField(null=True, blank=True)
    is_running = djm.BooleanField(default=False)
    duration = djm.IntegerField(default=0)
    job_pid = djm.IntegerField(default=0)
    supervisor_pid = djm.IntegerField(default=0)
    last_update = djm.DateTimeField(editable=False, default=datetime.utcnow)

    class Meta:
        db_table = 'uiapi\".\"oq_job'

    @property
    def risk_calculation(self):
        return RiskCalculation(self)

    @property
    def job_type(self):
        """
        'hazard' or 'risk'
        """
        # only if the job is of kind 'risk' the field hazard_calculation_id
        # is not null and contains a reference to the previous hazard job
        return 'hazard' if self.hazard_calculation is None else 'risk'

    def get_param(self, name, missing=RAISE_EXC):
        """
        `job.get_param(name)` returns the value of the requested parameter
        or raise a MissingParameter exception if the parameter does not
        exist in the database.

        `job.get_param(name, missing)` returns the value of the requested
        parameter or the `missing` value if the parameter does not
        exist in the database.

        :param name: the name of the parameter
        :param missing: value returned if the parameter is missing

        NB: since job_param.value is NOT NULL, `.get_param(name)`
        can return None only if the parameter is missing.
        """
        try:
            return JobParam.objects.get(job=self, name=name).value
        except ObjectDoesNotExist:
            if missing is RAISE_EXC:
                raise MissingParameter(name)
            return missing

    def get_oqparam(self):
        """
        Return an OqParam object as read from the database
        """
        oqparam = object.__new__(OqParam)
        for row in JobParam.objects.filter(job=self):
            setattr(oqparam, row.name, row.value)
        return oqparam

    def save_params(self, params):
        """
        Save on the database table job_params the given parameters.

        :param job: an :class:`OqJob` instance
        :param params: a dictionary {name: string} of parameters
        """
        for name, value in params.iteritems():
            JobParam.objects.create(job=self, name=name, value=repr(value))

    def save_hazard_sites(self):
        """
        Populate the table HazardSite by inferring the points from
        the sites, region, or exposure.
        """
        assert self.job_type == 'hazard', self.job_type
        oqparam = self.get_oqparam()
        if 'exposure' in oqparam.inputs:
            assets = self.exposuremodel.exposuredata_set.all()
            # the coords here must be sorted; the issue is that the
            # disaggregation calculator has a for loop of kind
            # for site in sites:
            #     bin_edge, disagg_matrix = disaggregation(site, ...)
            # the generated ruptures are random if the order of the sites
            # is random, even if the seed is fixed; in particular for some
            # ordering no ruptures are generated and the test
            # qa_tests/hazard/disagg/case_1/test.py fails with a bad
            # error message
            coords = sorted(
                set((asset.site.x, asset.site.y) for asset in assets))
            lons, lats = zip(*coords)
            mesh = geo.Mesh(numpy.array(lons), numpy.array(lats), None)
        else:
            mesh = get_mesh(oqparam)
        sids = save_sites(self, ((p.longitude, p.latitude) for p in mesh))
        return mesh, sids

    def __repr__(self):
        return '<%s %d, %s>' % (self.__class__.__name__,
                                self.id, self.job_type)


def oqparam(job_id):
    """
    :param job_id: ID of :class:`openquake.engine.db.models.OqJob`
    :returns: instance of :class:`openquake.commonlib.oqvalidation.OqParam`
    """
    return OqJob.objects.get(pk=job_id).get_oqparam()


class JobStats(djm.Model):
    '''
    Capture various statistics about a job.
    '''
    oq_job = djm.OneToOneField('OqJob')
    start_time = djm.DateTimeField(editable=False, default=datetime.utcnow)
    stop_time = djm.DateTimeField(editable=False)
    # The disk space occupation in bytes
    disk_space = djm.IntegerField(null=True)

    class Meta:
        db_table = 'uiapi\".\"job_stats'


# created at the end of the pre_execute phase
class JobInfo(djm.Model):
    '''
    Store information about a job.
    '''
    oq_job = djm.OneToOneField('OqJob')
    parent_job = djm.ForeignKey('OqJob')
    num_sites = djm.IntegerField(null=False)
    num_realizations = djm.IntegerField(null=False)
    num_imts = djm.IntegerField(null=False)
    num_levels = djm.FloatField(null=False)
    input_weight = djm.FloatField(null=False)
    output_weight = djm.FloatField(null=False)

    class Meta:
        db_table = 'uiapi\".\"job_info'


class JobParam(djm.Model):
    '''
    The parameters of a job
    '''
    job = djm.ForeignKey('OqJob')
    name = djm.TextField(null=False)
    value = fields.LiteralField(null=False)

    class Meta:
        db_table = 'uiapi\".\"job_param'


class Performance(djm.Model):
    '''
    Contains performance information about the operations performed by a task
    launched by a job.
    '''
    oq_job = djm.ForeignKey('OqJob')
    task_id = djm.TextField(null=True)
    task = djm.TextField(null=True)
    operation = djm.TextField(null=False)
    start_time = djm.DateTimeField(editable=False)
    duration = djm.FloatField(null=True)
    pymemory = djm.IntegerField(null=True)
    pgmemory = djm.IntegerField(null=True)

    class Meta:
        db_table = 'uiapi\".\"performance'


def save_sites(job, coords):
    """
    Save all the gives sites on the hzrdi.hazard_site table.
    :param coordinates: a sequence of (lon, lat) pairs
    :returns: the ids of the inserted HazardSite instances
    """
    sites = [HazardSite(hazard_calculation=job,
                        location='POINT(%s %s)' % (lon, lat))
             for lon, lat in coords]
    return writer.CacheInserter.saveall(sites)


class RiskCalculation(object):

    #: Default maximum asset-hazard distance in km
    DEFAULT_MAXIMUM_DISTANCE = 5

    def __init__(self, job):
        self.oqjob = job
        vars(self).update(vars(job.get_oqparam()))

        self.hazard_output = Output.objects.get(pk=self.hazard_output_id) \
            if self.hazard_output_id else None
        self.hazard_calculation = OqJob.objects.get(
            pk=self.hazard_calculation_id)
        if not hasattr(self, 'taxonomies_from_model'):
            self.taxonomies_from_model = None
        if not hasattr(self, 'time_event'):
            self.time_event = None
        if not hasattr(self, 'asset_correlation'):
            self.asset_correlation = 0
        if not hasattr(self, 'master_seed'):
            self.master_seed = 42
        if not hasattr(self, 'insured_losses'):
            self.insured_losses = False
        if not hasattr(self, 'risk_investigation_time'):
            self.risk_investigation_time = None
        if not hasattr(self, 'loss_curve_resolution'):
            self.loss_curve_resolution = 50  # default

    def get_hazard_param(self):
        """
        Get the hazard parameters associated with the hazard job that generated
        the output used as an input for the current risk calculation.

        :returns:
            :class:`openquake.commonlib.oqvalidation.OqParam` instance.
        """
        return self.hazard_calculation.get_oqparam()

    def hazard_outputs(self):
        """
        Returns the list of hazard outputs to be considered. Apply
        `filters` to the default queryset
        """
        if self.hazard_output:
            return [self.hazard_output]
        elif self.hazard_calculation:
            if self.calculation_mode in ["classical_risk", "classical_bcr"]:
                filters = dict(output_type='hazard_curve_multi',
                               hazard_curve__lt_realization__isnull=False)
            elif self.calculation_mode in [
                    "event_based_risk", "event_based_bcr"]:
                filters = dict(
                    output_type='gmf', gmf__lt_realization__isnull=False)
            elif self.calculation_mode == "event_based_fr":
                filters = dict(output_type='ses')
            elif self.calculation_mode in ['scenario_risk', 'scenario_damage']:
                filters = dict(output_type='gmf_scenario')
            else:
                raise NotImplementedError

            return self.hazard_calculation.output_set.filter(
                **filters).order_by('id')
        else:
            raise RuntimeError("Neither hazard calculation "
                               "neither a hazard output has been provided")

    @property
    def best_maximum_distance(self):
        """
        Get the asset-hazard maximum distance (in km)

        :returns:
            The minimum between the maximum distance provided by the user (if
            not given, `DEFAULT_MAXIMUM_DISTANCE` is used as default) and the
            step (if exists) used by the hazard calculation.
        """
        dist = getattr(self, 'maximum_distance', self.DEFAULT_MAXIMUM_DISTANCE)

        grid_spacing = self.hazard_calculation.get_param(
            'region_grid_spacing', None)
        if grid_spacing:
            dist = min(dist, grid_spacing * numpy.sqrt(2) / 2)

        return dist

    @property
    def preloaded_exposure_model(self):
        pem_id = getattr(self, 'preloaded_exposure_model_id', None)
        return ExposureModel.objects.get(pk=pem_id) if pem_id else None

    @property
    def exposure_model(self):
        """
        Return the right exposure model by following rules in order:

        1. if the `preloaded_exposure_model_id` is set in job_risk.ini, use it
        2. if an exposure_file is defined in job_risk.ini, use it
        3. if an exposure was used in the hazard job, use it
        4. if no exposure is found, return None
        """
        return (self.preloaded_exposure_model or
                extract_from(
                    [self.oqjob, self.hazard_calculation], 'exposuremodel'))

    @property
    def investigation_time(self):
        return (self.risk_investigation_time or
                self.get_hazard_param().investigation_time)


def extract_from(objlist, attr):
    """
    Extract an attribute from a list of Django objects, by scanning
    them in order until a not None attribute is found. If nothing is
    found, or if an exception ObjectDoesNotExist is raised, return None.

    :param objlist: the list of Django objects
    :param str attr: the name of the attribute to look for
    """
    for obj in objlist:
        try:
            value = getattr(obj, attr, None)
        except ObjectDoesNotExist:
            value = None
        if value is not None:
            return value


class Imt(djm.Model):
    """
    Table with the Intensity Measure Types
    """
    imt_str = djm.TextField(null=False)
    im_type = djm.TextField(choices=IMT_CHOICES)
    sa_period = djm.FloatField(null=True)
    sa_damping = djm.FloatField(null=True)
    stored_imts = None

    @classmethod
    def get(cls, imt_str):
        """
        :param imt_str: a string specifying the IMT
        :returns: a :class:`openquake.engine.db.models.Imt` instance
        """
        if cls.stored_imts is None:  # the first time
            cls.stored_imts = {imt.imt_str: imt
                               for imt in Imt.objects.filter()}
        return cls.stored_imts[imt_str]

    @classmethod
    def save_new(cls, hazardlib_imts):
        """
        Save the intensity measure types not already stored in the database.

        :param hazardlib_imts: a list of hazardlib IMT tuples
        """
        if cls.stored_imts is None:  # the first time
            cls.stored_imts = {imt.imt_str: imt
                               for imt in Imt.objects.filter()}
        for x in hazardlib_imts:
            imt_str = str(x)
            if imt_str not in cls.stored_imts:
                imt = cls.objects.create(
                    imt_str=imt_str,
                    im_type=x[0], sa_period=x[1], sa_damping=x[2])
                cls.stored_imts[imt_str] = imt

    class Meta:
        db_table = 'hzrdi\".\"imt'


class ImtTaxonomy(djm.Model):
    """
    Table with the associations IMT, taxonomy, as extracted from the risk
    models.
    """
    job = djm.ForeignKey('OqJob', null=False)
    imt = djm.ForeignKey('Imt', null=False)
    taxonomy = djm.TextField(null=True)

    class Meta:
        db_table = 'riski\".\"imt_taxonomy'


class OutputManager(djm.Manager):
    """
    Manager class to filter and create Output objects
    """
    def create_output(self, job, display_name, output_type):
        """
        Create an output for the given `job`, `display_name` and
        `output_type` (default to hazard_curve)
        """
        return self.create(oq_job=job,
                           display_name=display_name,
                           output_type=output_type)


class Output(djm.Model):
    '''
    A single artifact which is a result of an OpenQuake job.
    The data may reside in a file or in the database.
    '''

    #: Metadata of hazard outputs used by risk calculation. See
    #: `hazard_metadata` property for more details
    HazardMetadata = collections.namedtuple(
        'hazard_metadata',
        'investigation_time statistics quantile sm_path gsim_path')

    #: Hold the full paths in the model trees of ground shaking
    #: intensity models and of source models, respectively.
    LogicTreePath = collections.namedtuple(
        'logic_tree_path',
        'gsim_path sm_path')

    #: Hold the statistical params (statistics, quantile).
    StatisticalParams = collections.namedtuple(
        'statistical_params',
        'statistics quantile')

    oq_job = djm.ForeignKey('OqJob', null=False)

    display_name = djm.TextField()

    HAZARD_OUTPUT_TYPE_CHOICES = (
        (u'disagg_matrix', u'Disaggregation Matrix'),
        (u'gmf', u'Ground Motion Field'),
        (u'gmf_scenario', u'Ground Motion Field'),
        (u'hazard_curve', u'Hazard Curve'),
        (u'hazard_curve_multi', u'Hazard Curve (multiple imts)'),
        (u'hazard_map', u'Hazard Map'),
        (u'ses', u'Stochastic Event Set'),
        (u'uh_spectra', u'Uniform Hazard Spectra'),
    )

    RISK_OUTPUT_TYPE_CHOICES = (
        (u'agg_loss_curve', u'Aggregate Loss Curve'),
        (u'aggregate_loss', u'Aggregate Losses'),
        (u'bcr_distribution', u'Benefit-cost ratio distribution'),
        (u'collapse_map', u'Collapse Map Distribution'),
        (u'dmg_dist_per_asset', u'Damage Distribution Per Asset'),
        (u'dmg_dist_per_taxonomy', u'Damage Distribution Per Taxonomy'),
        (u'dmg_dist_total', u'Total Damage Distribution'),
        (u'event_loss', u'Event Loss Table'),
        (u'event_loss_asset', u'Event Loss Asset'),
        (u'loss_curve', u'Loss Curve'),
        (u'event_loss_curve', u'Loss Curve'),
        (u'loss_fraction', u'Loss fractions'),
        (u'loss_map', u'Loss Map'),
    )

    output_type = djm.TextField(
        choices=HAZARD_OUTPUT_TYPE_CHOICES + RISK_OUTPUT_TYPE_CHOICES)
    last_update = djm.DateTimeField(editable=False, default=datetime.utcnow)

    objects = OutputManager()

    def __str__(self):
        return "%d||%s||%s" % (self.id, self.output_type, self.display_name)

    class Meta:
        db_table = 'uiapi\".\"output'
        ordering = ['id']

    def is_hazard_curve(self):
        return self.output_type in ['hazard_curve', 'hazard_curve_multi']

    @property
    def output_container(self):
        """
        :returns: the output container associated with this output
        """

        # FIXME(lp). Remove the following outstanding exceptions
        if self.output_type in ['agg_loss_curve', 'event_loss_curve']:
            return self.loss_curve
        elif self.output_type == 'hazard_curve_multi':
            return self.hazard_curve
        elif self.output_type == 'gmf_scenario':
            return self.gmf
        elif self.output_type == 'event_loss_asset':
            return self.event_loss
        return getattr(self, self.output_type)

    @property
    def lt_realization_paths(self):
        """
        :returns: an instance of `LogicTreePath` the output is
        associated with. When the output is not associated with any
        logic tree branch then it returns a LogicTreePath namedtuple
        with a couple of None.
        """
        hazard_output_types = [el[0] for el in self.HAZARD_OUTPUT_TYPE_CHOICES]
        risk_output_types = [el[0] for el in self.RISK_OUTPUT_TYPE_CHOICES]
        container = self.output_container

        if self.output_type in hazard_output_types:
            rlz = getattr(container, 'lt_realization_id', None)
            if rlz is not None:
                return self.LogicTreePath(
                    tuple(container.lt_realization.gsim_lt_path),
                    tuple(container.lt_realization.sm_lt_path))
            else:
                return self.LogicTreePath(None, None)
        elif self.output_type in risk_output_types:
            if getattr(container, 'hazard_output_id', None):
                return container.hazard_output.lt_realization_paths
            else:
                return self.LogicTreePath(None, None)

        raise RuntimeError("unexpected output type %s" % self.output_type)

    @property
    def statistical_params(self):
        """
        :returns: an instance of `StatisticalParams` the output is
        associated with
        """
        if getattr(self.output_container, 'statistics', None) is not None:
            return self.StatisticalParams(self.output_container.statistics,
                                          self.output_container.quantile)
        elif getattr(
                self.output_container, 'hazard_output_id', None) is not None:
            return self.output_container.hazard_output.statistical_params
        else:
            return self.StatisticalParams(None, None)

    @property
    def hazard_metadata(self):
        """
        Given an Output produced by a risk calculation it returns the
        corresponding hazard metadata.

        :returns:
            A `namedtuple` with the following attributes::

                * investigation_time: the hazard investigation time (float)
                * statistics: the kind of hazard statistics (None, "mean" or
                  "quantile")
                * quantile: quantile value (when `statistics` is "quantile")
                * sm_path: a list representing the source model path
                * gsim_path: a list representing the gsim logic tree path

        """
        investigation_time = self.oq_job\
                                 .risk_calculation\
                                 .hazard_calculation\
                                 .get_param('investigation_time', None)

        statistics, quantile = self.statistical_params
        gsim_lt_path, sm_lt_path = self.lt_realization_paths

        return self.HazardMetadata(investigation_time,
                                   statistics, quantile,
                                   sm_lt_path, gsim_lt_path)


## Tables in the 'hzrdr' schema.


class HazardMap(djm.Model):
    '''
    Hazard Map header (information which pertains to entire map)
    '''
    output = djm.OneToOneField('Output', related_name="hazard_map")
    # FK only required for non-statistical results (i.e., mean or quantile
    # curves).
    lt_realization = djm.ForeignKey('LtRealization', null=True)
    investigation_time = djm.FloatField()
    imt = djm.TextField(choices=IMT_CHOICES)
    statistics = djm.TextField(null=True, choices=STAT_CHOICES)
    quantile = djm.FloatField(null=True)
    sa_period = djm.FloatField(null=True)
    sa_damping = djm.FloatField(null=True)
    poe = djm.FloatField()
    # lons, lats, and imls are stored as numpy arrays with a uniform size and
    # shape
    lons = fields.FloatArrayField()
    lats = fields.FloatArrayField()
    imls = fields.FloatArrayField()

    class Meta:
        db_table = 'hzrdr\".\"hazard_map'

    def __str__(self):
        return (
            'HazardMap(poe=%(poe)s, imt=%(imt)s, sa_period=%(sa_period)s, '
            'statistics=%(statistics)s, quantile=%(quantile)s)'
        ) % self.__dict__

    def __repr__(self):
        return self.__str__()


class HazardCurve(djm.Model):
    '''
    Hazard Curve header information
    '''
    output = djm.OneToOneField(
        'Output', null=True, related_name="hazard_curve")
    # FK only required for non-statistical results (i.e., mean or quantile
    # curves).
    lt_realization = djm.ForeignKey('LtRealization', null=True)
    investigation_time = djm.FloatField()
    imt = djm.TextField(choices=IMT_CHOICES, default=None, blank=True)
    imls = fields.FloatArrayField()
    STAT_CHOICES = (
        (u'mean', u'Mean'),
        (u'quantile', u'Quantile'),
    )
    statistics = djm.TextField(null=True, choices=STAT_CHOICES)
    quantile = djm.FloatField(null=True)
    sa_period = djm.FloatField(null=True)
    sa_damping = djm.FloatField(null=True)

    class Meta:
        db_table = 'hzrdr\".\"hazard_curve'

    @property
    def imt_long(self):
        """
        :returns: a string representing the imt associated with the
        curve (if any) in the long form, e.g. SA(0.01)
        """
        if self.imt:
            if self.imt == "SA":
                return "%s(%s)" % (self.imt, self.sa_damping)
            else:
                return self.imt

    def __iter__(self):
        assert self.output.output_type == 'hazard_curve_multi'

        siblings = self.__class__.objects.filter(
            output__oq_job=self.output.oq_job,
            output__output_type='hazard_curve')

        if not self.statistics:
            return iter(siblings.filter(lt_realization__isnull=False))
        elif self.quantile:
            return iter(
                siblings.filter(statistics="quantile", quantile=self.quantile))
        else:
            return iter(siblings.filter(statistics="mean"))


class HazardCurveDataManager(djm.GeoManager):
    """
    Manager class to filter and create HazardCurveData objects
    """

    def all_curves_for_imt(self, job, imt, sa_period, sa_damping):
        """
        Helper function for creating a :class:`django.db.models.query.QuerySet`
        for selecting all curves from all realizations for a given ``job_id``
        and ``imt``.

        :param job:
            An :class:`openquake.engine.db.models.OqJob` instance.
        :param str imt:
            Intensity measure type.
        :param sa_period:
            Spectral Acceleration period value. Only relevant if the ``imt`` is
            "SA".
        :param sa_damping:
            Spectrail Acceleration damping value. Only relevant if the ``imt``
            is "SA".
        """
        return self.filter(hazard_curve__output__oq_job=job,
                           hazard_curve__imt=imt,
                           hazard_curve__sa_period=sa_period,
                           hazard_curve__sa_damping=sa_damping,
                           # We only want curves associated with a logic tree
                           # realization (and not statistical aggregates):
                           hazard_curve__lt_realization__isnull=False)

    def all_curves_simple(self, filter_args=None, order_by='id'):
        """
        Get all :class:`HazardCurveData` records matching `filter_args` and
        return the results in a simple, lean format: a sequence of (x, y, poes)
        triples, where x and y are longitude and latitude of the `location`.

        For querying large sets of hazard curve data, this is a rather lean
        and efficient method for getting the results.

        :param dict filter_args:
            Optional. Dictionary of filter arguments to apply to the query.
        :param str order_by:
            Defaults to the primary key ('id'). Field by which to order
            results. Currently, only one `ORDER BY` field is supported.
        """
        if filter_args is None:
            filter_args = dict()

        return self\
            .filter(**filter_args)\
            .order_by(order_by)\
            .extra(select={'x': 'ST_X(location)', 'y': 'ST_Y(location)'})\
            .values_list('x', 'y', 'poes')\
            .iterator()


class HazardCurveData(djm.Model):
    '''
    Hazard Curve data

    Contains an list of PoE (Probability of Exceedance)
    values and the geographical point associated with the curve
    '''
    hazard_curve = djm.ForeignKey('HazardCurve')
    poes = fields.FloatArrayField()
    location = djm.PointField(srid=DEFAULT_SRID)
    # weight can be null/None if the weight is implicit:
    weight = djm.DecimalField(decimal_places=100, max_digits=101, null=True)

    objects = HazardCurveDataManager()

    class Meta:
        db_table = 'hzrdr\".\"hazard_curve_data'


class SESCollection(djm.Model):
    """
    Stochastic Event Set Collection: A container for 1 or more Stochastic Event
    Sets for a given logic tree realization.

    See also :class:`SES` and :class:`SESRupture`.
    """
    output = djm.OneToOneField('Output', related_name="ses")
    trt_model = djm.OneToOneField(
        'TrtModel', related_name='ses_collection', null=False)
    ordinal = djm.IntegerField(null=False)

    class Meta:
        db_table = 'hzrdr\".\"ses_collection'
        ordering = ['ordinal']

    @classmethod
    def create(cls, output):
        """
        Create an LtSourceModel, a TrtModel and a SESCollection associated
        to it and to the given output.

        :param output: an output of type GMF
        """
        lt_model = LtSourceModel.objects.create(
            hazard_calculation=output.oq_job, ordinal=0,
            sm_lt_path=[], sm_name='fake-from-rupture', weight=1)
        # in order to save a ProbabilisticRupture, a TrtModel is needed;
        # here we generate a fake one, corresponding to the tectonic
        # region type NA i.e. Not Available
        trt_model = TrtModel.objects.create(
            lt_model=lt_model, tectonic_region_type='NA', num_sources=0,
            num_ruptures=1, min_mag=0, max_mag=0, gsims=[])
        return cls.objects.create(
            output=output, trt_model=trt_model, ordinal=0)

    @property
    def sm_lt_path(self):
        """
        The source model logic tree path corresponding to the collection
        """
        return tuple(self.trt_model.lt_model.sm_lt_path)

    def get_ruptures(self):
        """Return the SESRuptures associated to self"""
        return SESRupture.objects.filter(rupture__ses_collection=self.id)

    def __iter__(self):
        """
        Iterator for walking through all child :class:`SES` objects.
        """
        n = self.output.oq_job.get_param('ses_per_logic_tree_path', 1)
        for ordinal in xrange(1, n + 1):  # 1 for scenario
            yield SES(self, ordinal)

    def __len__(self):
        """
        Return the ses_per_logic_tree_path parameter
        """
        return self.output.oq_job.get_param('ses_per_logic_tree_path', 1)

    def __repr__(self):
        return '<%s=%d, trt_model=%s, ordinal=%d>' % (
            self.__class__.__name__, self.id, self.trt_model.id, self.ordinal)


class SES(object):
    """
    Stochastic Event Set: A container for 1 or more ruptures associated with a
    specific investigation time span.
    """
    # the ordinal must be > 0: the reason is that it appears in the
    # exported XML file and the schema constraints the number to be
    # nonzero
    def __init__(self, ses_collection, ordinal=1):
        self.ses_collection = ses_collection
        self.ordinal = ordinal
        self.investigation_time = self.ses_collection.output.oq_job.get_param(
            'investigation_time', None)

    def __cmp__(self, other):
        return cmp(self.ordinal, other.ordinal)

    def __iter__(self):
        """
        Iterator for walking through all child :class:`SESRupture` objects.
        """
        return SESRupture.objects.filter(
            rupture__ses_collection=self.ses_collection.id,
            ses_id=self.ordinal).order_by('tag').iterator()


def get_geom(surface, is_from_fault_source, is_multi_surface):
    """
    The following fields can be interpreted different ways,
    depending on the value of `is_from_fault_source`. If
    `is_from_fault_source` is True, each of these fields should
    contain a 2D numpy array (all of the same shape). Each triple
    of (lon, lat, depth) for a given index represents the node of
    a rectangular mesh. If `is_from_fault_source` is False, each
    of these fields should contain a sequence (tuple, list, or
    numpy array, for example) of 4 values. In order, the triples
    of (lon, lat, depth) represent top left, top right, bottom
    left, and bottom right corners of the the rupture's planar
    surface. Update: There is now a third case. If the rupture
    originated from a characteristic fault source with a
    multi-planar-surface geometry, `lons`, `lats`, and `depths`
    will contain one or more sets of 4 points, similar to how
    planar surface geometry is stored (see above).

    :param rupture: an instance of :class:
    `openquake.hazardlib.source.rupture.BaseProbabilisticRupture`

    :param is_from_fault_source: a boolean
    :param is_multi_surface: a boolean
    """
    if is_from_fault_source:
        # for simple and complex fault sources,
        # rupture surface geometry is represented by a mesh
        surf_mesh = surface.get_mesh()
        lons = surf_mesh.lons
        lats = surf_mesh.lats
        depths = surf_mesh.depths
    else:
        if is_multi_surface:
            # `list` of
            # openquake.hazardlib.geo.surface.planar.PlanarSurface
            # objects:
            surfaces = surface.surfaces

            # lons, lats, and depths are arrays with len == 4*N,
            # where N is the number of surfaces in the
            # multisurface for each `corner_*`, the ordering is:
            #   - top left
            #   - top right
            #   - bottom left
            #   - bottom right
            lons = numpy.concatenate([x.corner_lons for x in surfaces])
            lats = numpy.concatenate([x.corner_lats for x in surfaces])
            depths = numpy.concatenate([x.corner_depths for x in surfaces])
        else:
            # For area or point source,
            # rupture geometry is represented by a planar surface,
            # defined by 3D corner points
            lons = numpy.zeros((4))
            lats = numpy.zeros((4))
            depths = numpy.zeros((4))

            # NOTE: It is important to maintain the order of these
            # corner points. TODO: check the ordering
            for i, corner in enumerate((surface.top_left,
                                        surface.top_right,
                                        surface.bottom_left,
                                        surface.bottom_right)):
                lons[i] = corner.longitude
                lats[i] = corner.latitude
                depths[i] = corner.depth
    return lons, lats, depths


class ProbabilisticRupture(djm.Model):
    """
    A rupture as part of a Stochastic Event Set Collection.
    """
    ses_collection = djm.ForeignKey('SESCollection')
    magnitude = djm.FloatField(null=False)
    _hypocenter = fields.FloatArrayField(null=False)
    rake = djm.FloatField(null=False)
    is_from_fault_source = djm.NullBooleanField(null=False)
    is_multi_surface = djm.NullBooleanField(null=False)
    surface = fields.PickleField(null=False)
    site_indices = fields.IntArrayField(null=True)

    # NB (MS): the proper solution would be to store the hypocenter as a 3D
    # point, however I was unable to do so, due to a bug in Django 1.3
    # (I was getting a GeometryProxy exception).
    # The GEOS library we are using does not even support
    # the WKT for 3D points; that's why I am storing the point as a
    # 3D array, as a workaround; luckily, we never perform any
    # geospatial query on the hypocenter.
    # we will be able to do better when we will upgrade (Geo)Django
    @property
    def hypocenter(self):
        """Convert the 3D array into a hazardlib point"""
        return geo.Point(*self._hypocenter)

    class Meta:
        db_table = 'hzrdr\".\"probabilistic_rupture'

    @classmethod
    def create(cls, rupture, ses_collection, site_indices=None):
        """
        Create a ProbabilisticRupture row on the database.

        :param rupture:
            a hazardlib rupture
        :param ses_collection:
            a Stochastic Event Set Collection object
        :param site_indices:
            an array of indices for the site_collection
        """
        iffs = isinstance(rupture.surface,
                          (geo.ComplexFaultSurface, geo.SimpleFaultSurface))
        ims = isinstance(rupture.surface, geo.MultiSurface)
        lons, lats, depths = get_geom(rupture.surface, iffs, ims)
        hp = rupture.hypocenter
        return cls.objects.create(
            ses_collection=ses_collection,
            magnitude=rupture.mag,
            rake=rupture.rake,
            is_from_fault_source=iffs,
            is_multi_surface=ims,
            surface=rupture.surface,
            _hypocenter=[hp.longitude, hp.latitude, hp.depth],
            site_indices=site_indices)

    @property
    def tectonic_region_type(self):
        """The TRT associated to the underlying trt_model"""
        return self.ses_collection.trt_model.tectonic_region_type

    _geom = None

    @property
    def geom(self):
        """
        Extract the triple (lons, lats, depths) from the surface geometry
        (cached).
        """
        if self._geom is not None:
            return self._geom
        self._geom = get_geom(self.surface, self.is_from_fault_source,
                              self.is_multi_surface)
        return self._geom

    @property
    def lons(self):
        return self.geom[0]

    @property
    def lats(self):
        return self.geom[1]

    @property
    def depths(self):
        return self.geom[2]

    @property
    def strike(self):
        return self.surface.get_strike()

    @property
    def dip(self):
        return self.surface.get_dip()

    @property
    def mag(self):
        return self.magnitude

    def _validate_planar_surface(self):
        """
        A rupture's planar surface (existing only in the case of ruptures from
        area/point sources) may only consist of 4 points (top left, top right,
        bottom right, and bottom left corners, in that order).

        If the surface is not valid, a :exc:`ValueError` is raised.

        This should only be used if `is_from_fault_source` is `False`.
        """
        if not (4 == len(self.lons) == len(self.lats) == len(self.depths)):
            raise ValueError(
                "Incorrect number of points; there should be exactly 4")

    @property
    def top_left_corner(self):
        if not (self.is_from_fault_source or self.is_multi_surface):
            self._validate_planar_surface()
            return self.lons[0], self.lats[0], self.depths[0]
        return None

    @property
    def top_right_corner(self):
        if not (self.is_from_fault_source or self.is_multi_surface):
            self._validate_planar_surface()
            return self.lons[1], self.lats[1], self.depths[1]
        return None

    @property
    def bottom_left_corner(self):
        if not (self.is_from_fault_source or self.is_multi_surface):
            self._validate_planar_surface()
            return self.lons[2], self.lats[2], self.depths[2]
        return None

    @property
    def bottom_right_corner(self):
        if not (self.is_from_fault_source or self.is_multi_surface):
            self._validate_planar_surface()
            return self.lons[3], self.lats[3], self.depths[3]
        return None


class SESRupture(djm.Model):
    """
    A rupture as part of a Stochastic Event Set.
    """
    rupture = djm.ForeignKey('ProbabilisticRupture')
    ses_id = djm.IntegerField(null=False)
    tag = djm.TextField(null=False)
    seed = djm.IntegerField(null=False)

    class Meta:
        db_table = 'hzrdr\".\"ses_rupture'
        ordering = ['tag']

    @classmethod
    def create(cls, prob_rupture, ses_ordinal, source_id, rupt_no, rupt_occ,
               seed):
        """
        Create a SESRupture row in the database.

        :param prob_rupture:
            :class:`openquake.engine.db.models.ProbabilisticRupture` instance
        :param int ses_ordinal:
            ordinal for a :class:`openquake.engine.db.models.SES` instance
        :param str source_id:
            id of the source that generated the rupture
        :param rupt_no:
            the rupture number (an ordinal from source.iter_ruptures())
        :param rupt_occ:
            the occurrence number of the rupture in the given ses
        :param int seed:
            a seed that will be used when computing the GMF from the rupture
        """
        tag = 'trt=%02d|ses=%04d|src=%s|rup=%03d-%02d' % (
            prob_rupture.ses_collection.ordinal, ses_ordinal,
            source_id, rupt_no, rupt_occ)
        return cls.objects.create(
            rupture=prob_rupture, ses_id=ses_ordinal, tag=tag, seed=seed)

    @property
    def surface(self):
        """The surface of the underlying rupture"""
        return self.rupture.surface

    @property
    def hypocenter(self):
        """The hypocenter of the underlying rupture"""
        return self.rupture.hypocenter


_Point = collections.namedtuple('_Point', 'x y')


def get_correl_model(job):
    """
    Helper function for constructing the appropriate correlation model.

    :returns:
        A correlation object. See :mod:`openquake.hazardlib.correlation`
        for more info.
    """
    correl_model_name = job.get_param('ground_motion_correlation_model', None)
    if correl_model_name is None:
        # There's no correlation model for this calculation.
        return None
    correl_model_cls = getattr(
        correlation, '%sCorrelationModel' % correl_model_name, None)
    if correl_model_cls is None:
        # There's no correlation model for this calculation.
        return None
    gmc_params = job.get_param('ground_motion_correlation_params', None)
    return correl_model_cls(**gmc_params)


class Gmf(djm.Model):
    """
    A collection of ground motion field (GMF) sets for a given logic tree
    realization.
    """
    output = djm.OneToOneField('Output', related_name="gmf")
    lt_realization = djm.ForeignKey('LtRealization', null=False)

    class Meta:
        db_table = 'hzrdr\".\"gmf'

    def check_export_size(self):
        """
        Raise an error if the number of rows to export is bigger that
        the configuration parameter `max_rows_export_gmfs`.
        """
        max_rows = int(utils.config.get('hazard', 'max_rows_export_gmfs'))
        if max_rows:
            num_rows = GmfData.objects.filter(gmf=self).count()
            if num_rows > max_rows:
                raise RuntimeError(
                    'Cannot export the GMFs: the `max_rows_export_gmf limit` '
                    'is set to %d rows, but there are %d rows to export' % (
                        max_rows, num_rows))

    def __iter__(self):
        """
        Get the ground motion fields per SES ("GMF set") for
        the XML export. Each "GMF set" should:

            * have an `investigation_time` attribute
            * have an `stochastic_event_set_id` attribute
            * be iterable, yielding a sequence of "GMF" objects

            Each "GMF" object should:

            * have an `imt` attribute
            * have an `sa_period` attribute (only if `imt` is 'SA')
            * have an `sa_damping` attribute (only if `imt` is 'SA')
            * have a `rupture_id` attribute (to indicate which rupture
              contributed to this gmf)
            * be iterable, yielding a sequence of "GMF node" objects

            Each "GMF node" object should have:

            * a `gmv` attribute (to indicate the ground motion value
            * `lon` and `lat` attributes (to indicate the geographical location
              of the ground motion field)

        If a SES does not generate any GMF, it is ignored.
        """
        self.check_export_size()

        job = self.output.oq_job
        curs = getcursor('job_init')

        # extract all the gmf_data for the current realization
        logs.LOG.info('reading gmf_data for gmf_id=%s', self.id)
        curs.execute("""\
        SELECT site_id, imt, sa_period, sa_damping, gmvs, rupture_ids
        FROM hzrdr.gmf_data
        WHERE gmf_id=%d
        ORDER BY site_id, imt, sa_period, sa_damping""" % self.id)
        gmfdata = curs.fetchall()

        # find all the locations interested by the hazard calculation
        logs.LOG.info('reading HazardSite for job_id=%d', job.id)
        curs.execute("""\
        SELECT id, ST_X(location::geometry), ST_Y(location::geometry)
        FROM hzrdi.hazard_site WHERE hazard_calculation_id=%d""" % job.id)
        loc = {site_id: (x, y) for site_id, x, y in curs}

        for ses_coll in SESCollection.objects.filter(output__oq_job=job):
            ruptag = dict(SESRupture.objects.filter(
                rupture__ses_collection=ses_coll
            ).values_list('id', 'tag'))
            gmf_dict = collections.defaultdict(list)  # imt, tag -> [gmv-x-y]
            for site_id, imt, sa_period, sa_damping, gmvs, rupture_ids \
                    in gmfdata:
                x, y = loc[site_id]
                for gmv, rupid in zip(gmvs, rupture_ids):
                    try:
                        tag = ruptag[rupid]
                        gmf_dict[imt, sa_period, sa_damping, tag].append(
                            (x, y, gmv))
                    except KeyError:
                        pass
            logs.LOG.info('reordered GMF data for SES collection %d',
                          ses_coll.ordinal)
            for gmfset in self.gmfsets(ses_coll, gmf_dict):
                yield gmfset

    def gmfsets(self, ses_coll, gmf_dict):
        """
        :param ses_coll:
            a SESCollection instance
        :param gmf_dict:
            a dictionary (imt, sa_period, sa_damping, rupture_tag)
                          -> [(x, y, gmv), ...]
        :returns:
            a list of :class:`openquake.engine.db.models.GmfSet` instances
        """
        # a set of GMFs generate by the same SES, one per rupture
        gmfset = collections.defaultdict(list)  # ses_ordinal -> GMFs
        for key in sorted(gmf_dict):
            imt, sa_period, sa_damping, rupture_tag = key
            # using a generator here saves a lot of memory
            nodes = (_GroundMotionFieldNode(gmv, _Point(x, y))
                     for x, y, gmv in gmf_dict[key])
            ses_ordinal = extract_ses_ordinal(rupture_tag)
            gmfset[ses_ordinal].append(
                _GroundMotionField(
                    imt, sa_period, sa_damping, rupture_tag, nodes))
        return [GmfSet(ses, gmfset[ses.ordinal]) for ses in ses_coll
                if ses.ordinal in gmfset]


class GmfSet(object):
    """
    Small wrapper around the list of Gmf objects associated to the given SES.
    """
    def __init__(self, ses, gmfset):
        self.gmfset = gmfset
        self.investigation_time = ses.investigation_time or 0
        self.stochastic_event_set_id = ses.ordinal

    def __iter__(self):
        return iter(self.gmfset)

    def __nonzero__(self):
        return bool(self.gmfset)

    def __str__(self):
        return (
            'GMFsPerSES(investigation_time=%f, '
            'stochastic_event_set_id=%s,\n%s)' % (
                self.investigation_time,
                self.stochastic_event_set_id, '\n'.join(
                    sorted(str(g) for g in self.gmfset))))


class _GroundMotionField(object):
    """
    The Ground Motion Field generated by the given rupture
    """
    def __init__(self, imt, sa_period, sa_damping, rupture_id, gmf_nodes):
        self.imt = imt
        self.sa_period = sa_period
        self.sa_damping = sa_damping
        self.rupture_id = rupture_id
        self.gmf_nodes = gmf_nodes

    def __iter__(self):
        return iter(self.gmf_nodes)

    def __getitem__(self, key):
        return self.gmf_nodes[key]

    def __str__(self):
        """
        String representation of a _GroundMotionField object showing the
        content of the nodes (lon, lat an gmv). This is useful for debugging
        and testing.
        """
        mdata = ('imt=%(imt)s sa_period=%(sa_period)s '
                 'sa_damping=%(sa_damping)s rupture_id=%(rupture_id)s' %
                 vars(self))
        nodes = sorted(map(str, self.gmf_nodes))
        return 'GMF(%s\n%s)' % (mdata, '\n'.join(nodes))


class _GroundMotionFieldNode(object):

    # the signature is not (gmv, x, y) because the XML writer expect a location
    # object
    def __init__(self, gmv, loc):
        self.gmv = gmv
        self.location = loc

    def __lt__(self, other):
        """
        A reproducible ordering by lon and lat; used in
        :function:`openquake.commonlib.hazard_writers.gen_gmfs`
        """
        return self.location < other.location

    def __str__(self):
        """Return lon, lat and gmv of the node in a compact string form"""
        return '<X=%9.5f, Y=%9.5f, GMV=%9.7f>' % (
            self.location.x, self.location.y, self.gmv)


class GmfData(djm.Model):
    """
    Ground Motion Field: A collection of ground motion values and their
    respective geographical locations.
    """
    gmf = djm.ForeignKey('Gmf')
    task_no = djm.IntegerField(null=False)
    imt = djm.TextField(choices=IMT_CHOICES)
    sa_period = djm.FloatField(null=True)
    sa_damping = djm.FloatField(null=True)
    gmvs = fields.FloatArrayField()
    rupture_ids = fields.IntArrayField(null=True)
    site = djm.ForeignKey('HazardSite')
    objects = djm.GeoManager()

    class Meta:
        db_table = 'hzrdr\".\"gmf_data'
        ordering = ['gmf', 'task_no']


def get_gmvs_per_site(output, imt):
    """
    Iterator for walking through all :class:`GmfData` objects associated
    to a given output. Notice that values for the same site are
    displayed together and ordered according to the rupture ids, so that
    it is possible to get consistent outputs in the test cases.

    :param output: instance of :class:`openquake.engine.db.models.Output`
    :param string imt: a string with the IMT to extract
    :returns: a list of ground motion values per each site
    """
    imtype, sa_period, sa_damping = from_string(imt)
    gmf_id = output.gmf.id
    curs = getcursor('job_init')
    query = '''\
    SELECT site_id, array_concat(gmvs), array_concat(rupture_ids)
    FROM hzrdr.gmf_data WHERE gmf_id=%s AND imt=%s {}
    GROUP BY site_id ORDER BY site_id'''
    if imtype == 'SA':
        curs.execute(query.format('AND sa_period=%s AND sa_damping=%s'),
                     (gmf_id, imtype, sa_period, sa_damping))
    else:
        curs.execute(query.format(''), (gmf_id, imtype))
    for site_id, gmvs, rup_ids in curs:
        gmv = dict(zip(rup_ids, gmvs))
        yield [gmv[r] for r in sorted(rup_ids)]


class DisaggResult(djm.Model):
    """
    Storage for disaggregation historgrams. Each histogram is stored in
    `matrix` as a 6-dimensional numpy array (pickled). The dimensions of the
    matrix are as follows, in order:

    * magnitude
    * distance
    * longitude
    * latitude
    * epsilon
    * tectonic region type

    Bin edges are defined for all of these dimensions (except tectonic region
    type) as:

    * `mag_bin_edges`
    * `dist_bin_edges`
    * `lat_bin_edges`
    * `lon_bin_edges`
    * `eps_bin_edges`

    The size of the tectonic region type (TRT) dimension is simply determined
    by the length of `trts`.

    Additional metadata for the disaggregation histogram is stored, including
    location (POINT geometry), disaggregation PoE (Probability of Exceedance)
    and the corresponding IML (Intensity Measure Level) extracted from the
    hazard curve, logic tree path information, and investigation time.
    """

    output = djm.OneToOneField('Output', related_name="disagg_matrix")
    lt_realization = djm.ForeignKey('LtRealization')
    investigation_time = djm.FloatField()
    imt = djm.TextField(choices=IMT_CHOICES)
    iml = djm.FloatField()
    poe = djm.FloatField()
    sa_period = djm.FloatField(null=True)
    sa_damping = djm.FloatField(null=True)
    mag_bin_edges = fields.FloatArrayField()
    dist_bin_edges = fields.FloatArrayField()
    lon_bin_edges = fields.FloatArrayField()
    lat_bin_edges = fields.FloatArrayField()
    eps_bin_edges = fields.FloatArrayField()
    trts = fields.CharArrayField()
    location = djm.PointField(srid=DEFAULT_SRID)
    matrix = fields.PickleField()

    class Meta:
        db_table = 'hzrdr\".\"disagg_result'


class UHS(djm.Model):
    """
    UHS/Uniform Hazard Spectra:
    * "Uniform" meaning "the same PoE"
    * "Spectrum" because it covers a range/band of periods/frequencies

    Records in this table contain metadata for a collection of UHS data.
    """
    output = djm.OneToOneField('Output', null=True, related_name="uh_spectra")
    # FK only required for non-statistical results (i.e., mean or quantile
    # curves).
    lt_realization = djm.ForeignKey('LtRealization', null=True)
    investigation_time = djm.FloatField()
    poe = djm.FloatField()
    periods = fields.FloatArrayField()
    STAT_CHOICES = (
        (u'mean', u'Mean'),
        (u'quantile', u'Quantile'),
    )
    statistics = djm.TextField(null=True, choices=STAT_CHOICES)
    quantile = djm.FloatField(null=True)

    class Meta:
        db_table = 'hzrdr\".\"uhs'

    def __iter__(self):
        """
        Iterate over the :class:`UHSData` which belong this object.
        """
        return self.uhsdata_set.iterator()


class UHSData(djm.Model):
    """
    UHS curve for a given location.
    """
    uhs = djm.ForeignKey('UHS')
    imls = fields.FloatArrayField()
    location = djm.PointField(srid=DEFAULT_SRID)

    class Meta:
        db_table = 'hzrdr\".\"uhs_data'


class LtSourceModel(djm.Model):
    """
    Identify a logic tree source model.
    """
    hazard_calculation = djm.ForeignKey('OqJob')
    ordinal = djm.IntegerField()
    sm_lt_path = fields.CharArrayField()
    sm_name = djm.TextField(null=False)
    weight = djm.DecimalField(decimal_places=100, max_digits=101, null=True)

    class Meta:
        db_table = 'hzrdr\".\"lt_source_model'
        ordering = ['ordinal']

    def get_num_sources(self):
        """
        Return the number of sources in the model.
        """
        return sum(info.num_sources for info in self.trtmodel_set.all())

    def get_tectonic_region_types(self):
        """
        Return the tectonic region types in the model,
        ordered by number of sources.
        """
        return self.trtmodel_set.filter(
            lt_model=self, num_ruptures__gt=0).values_list(
            'tectonic_region_type', flat=True)

    def make_gsim_lt(self, trts=()):
        """
        Helper to instantiate a GsimLogicTree object from the logic tree file.
        """
        hc = self.hazard_calculation.get_oqparam()
        trts = trts or self.get_tectonic_region_types()
        fname = os.path.join(hc.base_path, hc.inputs['gsim_logic_tree'])
        gsim_lt = logictree.GsimLogicTree(
            fname, 'applyToTectonicRegionType', trts)
        for trt in trts:
            if not trt in gsim_lt.values:
                raise ValueError(
                    "Found in %r a tectonic region type %r inconsistent with "
                    "the ones in %r" % (self.sm_name, trt, fname))
        return gsim_lt

    def __iter__(self):
        """
        Yield the realizations corresponding to the given model
        """
        return iter(self.ltrealization_set.all())


class TrtModel(djm.Model):
    """
    Source submodel containing sources of the same tectonic region type.
    """
    lt_model = djm.ForeignKey('LtSourceModel')
    tectonic_region_type = djm.TextField(null=False)
    num_sources = djm.IntegerField(null=False)
    num_ruptures = djm.IntegerField(null=False)
    min_mag = djm.FloatField(null=False)
    max_mag = djm.FloatField(null=False)
    gsims = fields.CharArrayField(null=True)

    def get_realizations(self, gsim_name):
        """
        Return the realizations associated to the current TrtModel and
        the given GSIM.

        :param str gsim_name: name of a GSIM class
        """
        assert gsim_name in self.gsims, gsim_name
        for art in AssocLtRlzTrtModel.objects.filter(
                trt_model=self.id, gsim=gsim_name):
            yield art.rlz

    def get_rlzs_by_gsim(self):
        """
        Return the realizations associated to the current TrtModel
        as an ordered dictionary {gsim_name: [rlz, ...]}
        """
        dic = collections.defaultdict(list)
        for art in AssocLtRlzTrtModel.objects.filter(trt_model=self.id):
            dic[art.gsim].append(art.rlz)
        return collections.OrderedDict(
            (gsim, dic[gsim]) for gsim in sorted(dic))

    def get_gsim_instances(self):
        """
        Return the GSIM instances associated to the current TrtModel
        """
        return [logictree.GSIM[gsim]() for gsim in self.gsims]

    class Meta:
        db_table = 'hzrdr\".\"trt_model'
        ordering = ['id']
        # NB: the TrtModels are built in the right order, see
        # BaseHazardCalculator.initialize_sources


class SourceInfo(djm.Model):
    """
    Source specific infos
    """
    trt_model = djm.ForeignKey('TrtModel')
    source_id = djm.TextField(null=False)
    source_class = djm.TextField(null=False)
    num_sites = djm.IntegerField(null=False)
    num_ruptures = djm.IntegerField(null=False)
    occ_ruptures = djm.IntegerField(null=True)
    uniq_ruptures = djm.IntegerField(null=True)
    calc_time = djm.FloatField(null=False)

    class Meta:
        db_table = 'hzrdr\".\"source_info'
        ordering = ['trt_model', 'source_id']


class AssocLtRlzTrtModel(djm.Model):
    """
    Associations between logic tree realizations and TrtModels. Fixed
    a realization and a TRT, the gsim is unique.
    """
    rlz = djm.ForeignKey('LtRealization')
    trt_model = djm.ForeignKey('TrtModel')
    gsim = djm.TextField(null=False)

    class Meta:
        db_table = 'hzrdr\".\"assoc_lt_rlz_trt_model'
        ordering = ['id']


class LtRealization(djm.Model):
    """
    Identify a logic tree branch.
    """

    lt_model = djm.ForeignKey('LtSourceModel')
    ordinal = djm.IntegerField()
    weight = djm.DecimalField(decimal_places=100, max_digits=101)
    gsim_lt_path = fields.CharArrayField()

    @property
    def sm_lt_path(self):
        """
        The source model logic tree path extracted from the underlying
        source model
        """
        return self.lt_model.sm_lt_path

    class Meta:
        db_table = 'hzrdr\".\"lt_realization'
        ordering = ['ordinal']

    def get_gsim_instances(self):
        """
        Return the GSIM instances associated to the current realization
        by looking at the association table.
        """
        return [logictree.GSIM[art.gsim]() for art in
                AssocLtRlzTrtModel.objects.filter(rlz=self)]


## Tables in the 'riskr' schema.

class LossFraction(djm.Model):
    """
    Holds metadata for loss fraction data
    """
    output = djm.OneToOneField("Output", related_name="loss_fraction")
    variable = djm.TextField(choices=(("taxonomy", "taxonomy"),
                                      ("magnitude_distance",
                                       "Magnitude Distance"),
                                      ("coordinate", "Coordinate")))
    hazard_output = djm.ForeignKey(
        "Output", related_name="risk_loss_fractions")
    statistics = djm.TextField(null=True, choices=STAT_CHOICES)
    quantile = djm.FloatField(null=True)
    poe = djm.FloatField(null=True)
    loss_type = djm.TextField(choices=zip(LOSS_TYPES, LOSS_TYPES))

    class Meta:
        db_table = 'riskr\".\"loss_fraction'

    def __iter__(self):
        return iter(self.lossfractiondata_set.all())

    @property
    def output_hash(self):
        """
        :returns:
            a (db-sequence independent) tuple that identifies this output among
            which the ones created in the same calculation
        """
        return (self.output.output_type,
                self.output.hazard_metadata,
                self.statistics, self.quantile,
                self.variable, self.poe, self.loss_type)

    def display_value(self, value, rc):
        """
        Converts `value` in a form that is best suited to be
        displayed.

        :param rc:
           A `RiskCalculation` object used to get the bin width

        :returns: `value` if the attribute `variable` is equal to
           taxonomy. if the attribute `variable` is equal to
           `magnitude-distance`, then it extracts two integers (comma
           separated) from `value` and convert them into ranges
           encoded back as csv.
        """

        if self.variable == "taxonomy":
            return value
        elif self.variable == "magnitude_distance":
            magnitude, distance = map(float, value.split(","))
            return "%.4f,%.4f|%.4f,%.4f" % (
                magnitude * rc.mag_bin_width,
                (magnitude + 1) * rc.mag_bin_width,
                distance * rc.distance_bin_width,
                (distance + 1) * rc.distance_bin_width)
        elif self.variable == "coordinate":
            lon, lat = map(float, value.split(","))
            return "%.4f,%.4f|%.4f,%.4f" % (
                lon * rc.coordinate_bin_width,
                (lon + 1) * rc.coordinate_bin_width,
                lat * rc.coordinate_bin_width,
                (lat + 1) * rc.coordinate_bin_width)
        else:
            raise RuntimeError(
                "disaggregation of type %s not supported" % self.variable)

    def total_fractions(self):
        """
        :returns: a dictionary mapping values of `variable` (e.g. a
        taxonomy) to tuples yielding the associated absolute losses
        (e.g. the absolute losses for assets of a taxonomy) and the
        percentage (expressed in decimal format) over the total losses
        """
        cursor = connections['job_init'].cursor()

        total = self.lossfractiondata_set.aggregate(
            djm.Sum('absolute_loss')).values()[0]

        if not total:
            return {}

        query = """
        SELECT value, sum(absolute_loss)
        FROM riskr.loss_fraction_data
        WHERE loss_fraction_id = %s
        GROUP BY value
        """
        cursor.execute(query, (self.id,))

        rc = self.output.oq_job.risk_calculation

        loss_fraction = collections.namedtuple('loss_fraction', 'bin loss')

        return collections.OrderedDict(
            sorted(
                [loss_fraction(
                    self.display_value(value, rc),
                    (loss, loss / total))
                 for value, loss in cursor],
                key=operator.attrgetter('loss'),
                reverse=True))

    def iteritems(self):
        """
        Yields tuples with two elements. The first one is a location
        (described by a lon/lat tuple), the second one is a dictionary
        modeling the disaggregation of the losses on such location. In
        this dictionary, each key is a value of `variable`, and each
        corresponding value is a tuple holding the absolute losses and
        the fraction of losses occurring in that location.
        """
        rc = self.output.oq_job.risk_calculation
        cursor = connections['job_init'].cursor()

        # Partition by lon,lat because partitioning on geometry types
        # seems not supported in postgis 1.5
        query = """
        SELECT lon, lat, value,
               fraction_loss,
               SUM(fraction_loss) OVER w,
               COUNT(*) OVER w
        FROM (SELECT ST_X(location) as lon,
                     ST_Y(location) as lat,
              value, sum(absolute_loss) as fraction_loss
              FROM riskr.loss_fraction_data
              WHERE loss_fraction_id = %s
              GROUP BY location, value) g
        WINDOW w AS (PARTITION BY lon, lat)
        """

        cursor.execute(query, (self.id, ))

        def display_value_and_fractions(value, absolute_loss, total_loss):
            display_value = self.display_value(value, rc)

            if total_loss > 0:
                fraction = absolute_loss / total_loss
            else:
                # When a rupture is associated with a positive ground
                # shaking (gmv > 0) but with a loss = 0, we still
                # store this information. In that case, total_loss =
                # absolute_loss = 0
                fraction = 0
            return display_value, fraction

        # We iterate on loss fraction data by location in two steps.
        # First we fetch a loss fraction for a single location and a
        # single value. In the same query we get the number `count` of
        # bins stored for such location. Then, we fetch `count` - 1
        # fractions to finalize the fractions on the current location.

        while 1:
            data = cursor.fetchone()
            if data is None:
                raise StopIteration
            lon, lat, value, absolute_loss, total_loss, count = data

            display_value, fraction = display_value_and_fractions(
                value, absolute_loss, total_loss)
            node = [(lon, lat),
                    {display_value: (absolute_loss, fraction)}]

            data = cursor.fetchmany(count - 1)

            for lon, lat, value, absolute_loss, total_loss, count in data:
                display_value, fraction = display_value_and_fractions(
                    value, absolute_loss, total_loss)
                node[1][display_value] = (absolute_loss, fraction)

            node[1] = collections.OrderedDict(
                sorted([(k, v) for k, v in node[1].items()],
                       key=lambda kv: kv[0]))
            yield node

    def to_array(self):
        """
        :returns: the loss fractions as numpy array

        :NOTE:  (not memory efficient)
        """
        def to_tuple():
            for (lon, lat), data in self.iteritems():
                for taxonomy, (absolute_loss, fraction) in data.items():
                    yield lon, lat, taxonomy, absolute_loss, fraction

        return numpy.array(list(to_tuple()), dtype='f4, f4, S3, f4, f4')


class LossFractionData(djm.Model):
    loss_fraction = djm.ForeignKey(LossFraction)
    location = djm.PointField(srid=DEFAULT_SRID)
    value = djm.TextField()
    absolute_loss = djm.TextField()

    class Meta:
        db_table = 'riskr\".\"loss_fraction_data'

    @property
    def data_hash(self):
        """
        A db-sequence independent tuple that identifies this output
        """
        return (self.loss_fraction.output_hash +
                ("%.5f" % self.location.x, "%.5f" % self.location.y,
                 self.value))

    def assertAlmostEqual(self, data):
        return risk_almost_equal(
            self, data, operator.attrgetter('absolute_loss'))

    def to_csv_str(self):
        """
        Convert LossFractionData into a CSV string
        """
        return '%.5f,%.5f,%s,%s' % (
            self.location.x, self.location.y, self.value, self.absolute_loss)

    def to_csv_str(self):
        """
        Convert LossFraction into a CSV string
        """
        return '%.5f,%.5f,%s,%s' % (
            self.location.x, self.location.y, self.value, self.absolute_loss)


class LossMap(djm.Model):
    '''
    Holds metadata for loss maps
    '''

    output = djm.OneToOneField("Output", related_name="loss_map")
    hazard_output = djm.ForeignKey("Output", related_name="risk_loss_maps")
    insured = djm.BooleanField(default=False)
    poe = djm.FloatField(null=True)
    statistics = djm.TextField(null=True, choices=STAT_CHOICES)
    quantile = djm.FloatField(null=True)
    loss_type = djm.TextField(choices=zip(LOSS_TYPES, LOSS_TYPES))

    class Meta:
        db_table = 'riskr\".\"loss_map'

    def __iter__(self):
        return iter(self.lossmapdata_set.all())

    @property
    def output_hash(self):
        """
        :returns:
            a (db-sequence independent) tuple that identifies this output among
            which the ones created in the same calculation
        """
        return (self.output.output_type,
                self.output.hazard_metadata,
                self.statistics, self.quantile,
                self.insured, self.poe, self.loss_type)


class LossMapData(djm.Model):
    '''
    Holds an asset, its position and a value plus (for
    non-scenario maps) the standard deviation for its loss
    '''

    loss_map = djm.ForeignKey("LossMap")
    asset_ref = djm.TextField()
    value = djm.FloatField()
    std_dev = djm.FloatField(default=0.0, null=True)
    location = djm.PointField(srid=DEFAULT_SRID)

    class Meta:
        db_table = 'riskr\".\"loss_map_data'

    @property
    def data_hash(self):
        """
        A db-sequence independent tuple that identifies this output
        """
        return self.loss_map.output_hash + (self.asset_ref,)

    def assertAlmostEqual(self, data):
        return risk_almost_equal(
            self, data, operator.attrgetter('value', 'stddev'))


class AggregateLoss(djm.Model):
    output = djm.OneToOneField("Output", related_name="aggregate_loss")
    insured = djm.BooleanField(default=False)
    mean = djm.FloatField()
    std_dev = djm.FloatField()
    loss_type = djm.TextField(choices=zip(LOSS_TYPES, LOSS_TYPES))

    class Meta:
        db_table = 'riskr\".\"aggregate_loss'

    @property
    def output_hash(self):
        """
        :returns:
            a (db-sequence independent) tuple that identifies this output among
            which the ones created in the same calculation
        """
        return (self.output.output_type,
                self.output.hazard_metadata,
                self.insured,
                self.mean, self.std_dev,
                self.loss_type)

    @property
    def data_hash(self):
        """
        A db-sequence independent tuple that identifies this output
        """
        return self.output_hash

    def assertAlmostEqual(self, data):
        return risk_almost_equal(
            self, data, lambda x: operator.attrgetter('mean', 'std_dev'))

    def to_csv_str(self):
        """
        Convert AggregateLoss into a CSV string
        """
        return '\n'.join(data.to_csv_str('row-%d' % i)
                         for i, data in enumerate(self, 1))


class LossCurve(djm.Model):
    '''
    Holds the parameters common to a set of loss curves
    '''

    output = djm.OneToOneField("Output", related_name="loss_curve")
    hazard_output = djm.ForeignKey("Output", related_name="risk_loss_curves")
    aggregate = djm.BooleanField(default=False)
    insured = djm.BooleanField(default=False)

    # If the curve is a result of an aggregation over different
    # hazard_output the following fields must be set
    statistics = djm.TextField(null=True, choices=STAT_CHOICES)
    quantile = djm.FloatField(null=True)
    loss_type = djm.TextField(choices=zip(LOSS_TYPES, LOSS_TYPES))

    class Meta:
        db_table = 'riskr\".\"loss_curve'

    def __iter__(self):
        if self.aggregate:
            return iter([self.aggregatelosscurvedata])
        else:
            return iter(self.losscurvedata_set.all())

    def to_csv_str(self):
        """
        Convert LossCurve into a CSV string
        """
        return '\n'.join(data.to_csv_str('row-%d' % i)
                         for i, data in enumerate(self, 1))

    @property
    def output_hash(self):
        """
        :returns:
            a (db-sequence independent) tuple that identifies this output among
            which the ones created in the same calculation
        """
        return (self.output.output_type,
                self.output.hazard_metadata,
                self.statistics, self.quantile,
                self.aggregate, self.insured, self.loss_type)


class LossCurveData(djm.Model):
    '''
    Holds the probabilities of exceedance for a given loss curve
    '''

    loss_curve = djm.ForeignKey("LossCurve")
    asset_ref = djm.TextField()
    asset_value = djm.FloatField()
    loss_ratios = fields.FloatArrayField()
    poes = fields.FloatArrayField()
    location = djm.PointField(srid=DEFAULT_SRID)
    average_loss_ratio = djm.FloatField()
    stddev_loss_ratio = djm.FloatField(blank=True, null=True)

    class Meta:
        db_table = 'riskr\".\"loss_curve_data'

    @property
    def losses(self):
        return numpy.array(self.loss_ratios) * self.asset_value

    @property
    def average_loss(self):
        return self.average_loss_ratio * self.asset_value

    @property
    def stddev_loss(self):
        if self.stddev_loss_ratio is not None:
            return self.stddev_loss_ratio * self.asset_value

    @property
    def data_hash(self):
        """
        A db-sequence independent tuple that identifies this output
        """
        return self.loss_curve.output_hash + (self.asset_ref,)

    def assertAlmostEqual(self, data):
        return loss_curve_almost_equal(self, data)

    def to_csv_str(self, label):
        """
        Convert LossCurveData into a CSV string.

        :param str label:
            an identifier for the curve (for instance the asset_ref)
        """
        ratios = [label, 'Ratios'] + map(str, self.loss_ratios)
        data = ','.join(ratios) + '\n'
        data += ','.join(map(str, [self.asset_value, 'PoE'] + list(self.poes)))
        return data


class AggregateLossCurveData(djm.Model):
    '''
    Holds the probabilities of exceedance for the whole exposure model
    '''

    loss_curve = djm.OneToOneField("LossCurve")
    losses = fields.FloatArrayField()
    poes = fields.FloatArrayField()
    average_loss = djm.FloatField()
    stddev_loss = djm.FloatField(blank=True, null=True)

    class Meta:
        db_table = 'riskr\".\"aggregate_loss_curve_data'

    @property
    def data_hash(self):
        """
        A db-sequence independent tuple that identifies this output
        """
        return self.loss_curve.output_hash

    def assertAlmostEqual(self, data):
        return loss_curve_almost_equal(self, data)

    def to_csv_str(self, label):
        """
        Convert AggregateLossCurveData into a CSV string.

        :param str label:
            an identifier for the curve (for instance the cost type)
        """
        data = ','.join(map(str, [label, 'Losses'] + list(self.losses))) + '\n'
        data += ','.join(map(str, ['', 'PoE'] + list(self.poes)))
        return data


class EventLoss(djm.Model):
    """
    Holds the aggregate loss we have for each rupture
    """

    #: Foreign key to an :class:`openquake.engine.db.models.Output`
    #: object with output_type == event_loss
    output = djm.OneToOneField('Output', related_name="event_loss")
    hazard_output = djm.ForeignKey(
        "Output", related_name="risk_event_loss_tables")
    loss_type = djm.TextField(choices=zip(LOSS_TYPES, LOSS_TYPES))

    class Meta:
        db_table = 'riskr\".\"event_loss'

    def __iter__(self):
        return iter(self.eventlossdata_set.all().order_by('-aggregate_loss'))

    def to_csv_str(self):
        """
        Convert EventLoss into a CSV with fields rupture_tag, aggregate_loss
        """
        return '\n'.join('%s,%s' % (self.rupture.tag, self.aggregate_loss)
                         for data in self)

    @property
    def output_hash(self):
        """
        :returns:
            a (db-sequence independent) tuple that identifies this output among
            which the ones created in the same calculation
        """
        # FIXME(lp) this is not db-sequence independent
        return (self.output.output_type, self.output.hazard_metadata,
                self.loss_type)


class EventLossData(djm.Model):
    event_loss = djm.ForeignKey(EventLoss)
    rupture = djm.ForeignKey('SESRupture')
    aggregate_loss = djm.FloatField()

    @property
    def data_hash(self):
        """
        A db-sequence independent tuple that identifies this output
        """
        return self.event_loss.output_hash + (self.rupture_id,)

    def assertAlmostEqual(self, data):
        return risk_almost_equal(
            self, data, operator.attrgetter('aggregate_loss'))

    class Meta:
        db_table = 'riskr\".\"event_loss_data'

    def to_csv_str(self):
        """
        Convert EventLossData into a CSV string
        """
        return '%s,%s,%s' % (self.rupture.tag, self.rupture.rupture.mag,
                             self.aggregate_loss)


class EventLossAsset(djm.Model):
    event_loss = djm.ForeignKey('EventLoss', null=False)
    rupture = djm.ForeignKey('SESRupture', null=False)
    asset = djm.ForeignKey('ExposureData', null=False)
    loss = djm.FloatField(null=False)

    @property
    def data_hash(self):
        """
        A db-sequence independent tuple that identifies this output
        """
        return self.event_loss.output_hash + (self.rupture_id, self.asset_id)

    def assertAlmostEqual(self, data):
        return risk_almost_equal(self, data, operator.attrgetter('loss'))

    class Meta:
        db_table = 'riskr\".\"event_loss_asset'

    def to_csv_str(self):
        """
        Convert EventLossAsset into a CSV string
        """
        return '%s,%s,%s,%s' % (self.rupture.tag, self.rupture.rupture.mag,
                                self.asset.asset_ref, self.loss)


class BCRDistribution(djm.Model):
    '''
    Holds metadata for the benefit-cost ratio distribution
    '''

    output = djm.OneToOneField("Output", related_name="bcr_distribution")
    hazard_output = djm.ForeignKey(
        "Output", related_name="risk_bcr_distribution")
    loss_type = djm.TextField(choices=zip(LOSS_TYPES, LOSS_TYPES))

    class Meta:
        db_table = 'riskr\".\"bcr_distribution'

    @property
    def output_hash(self):
        """
        :returns:
            a (db-sequence independent) tuple that identifies this output among
            which the ones created in the same calculation
        """
        return (self.output.output_type,
                self.output.hazard_metadata,
                self.loss_type)


class BCRDistributionData(djm.Model):
    '''
    Holds the actual data for the benefit-cost ratio distribution
    '''

    bcr_distribution = djm.ForeignKey("BCRDistribution")
    asset_ref = djm.TextField()
    average_annual_loss_original = djm.FloatField()
    average_annual_loss_retrofitted = djm.FloatField()
    bcr = djm.FloatField()
    location = djm.PointField(srid=DEFAULT_SRID)

    class Meta:
        db_table = 'riskr\".\"bcr_distribution_data'

    @property
    def data_hash(self):
        """
        A db-sequence independent tuple that identifies this output
        """
        return self.bcr_distribution.output_hash + (self.asset_ref,)

    def assertAlmostEqual(self, data):
        return risk_almost_equal(
            self, data,
            operator.attrgetter('average_annual_loss_original',
                                'average_loss_retrofitted',
                                'bcr'))


class DmgState(djm.Model):
    """Holds the damage_states associated to a given output"""
    # they actually come from the fragility model xml input
    risk_calculation = djm.ForeignKey("OqJob")
    dmg_state = djm.TextField(
        help_text="The name of the damage state")
    lsi = djm.PositiveSmallIntegerField(
        help_text="limit state index, to order the limit states")

    class Meta:
        db_table = 'riskr\".\"dmg_state'


class DmgDistPerAsset(djm.Model):
    """Holds the actual data for damage distributions per asset."""

    dmg_state = djm.ForeignKey("DmgState")
    exposure_data = djm.ForeignKey("ExposureData")
    mean = djm.FloatField()
    stddev = djm.FloatField()

    class Meta:
        db_table = 'riskr\".\"dmg_dist_per_asset'

    @property
    def output_hash(self):
        """
        :returns:
            a (db-sequence independent) tuple that identifies this output among
            which the ones created in the same calculation
        """
        return (self.output.output_type,
                self.dmg_state.dmg_state, self.exposure_data.asset_ref)

    @property
    def data_hash(self):
        """
        A db-sequence independent tuple that identifies this output
        """
        return self.output_hash

    def assertAlmostEqual(self, data):
        return risk_almost_equal(
            self, data, operator.attrgetter('mean', 'stddev'))

    @property
    def output(self):
        return self.dmg_state.rc_calculation.oqjob.output_set.get(
            output_type="dmg_dist_per_asset")


class DmgDistPerTaxonomy(djm.Model):
    """Holds the actual data for damage distributions per taxonomy."""

    dmg_state = djm.ForeignKey("DmgState")
    taxonomy = djm.TextField()
    mean = djm.FloatField()
    stddev = djm.FloatField()

    class Meta:
        db_table = 'riskr\".\"dmg_dist_per_taxonomy'

    @property
    def output(self):
        return self.dmg_state.rc_calculation.oqjob.output_set.get(
            output_type="dmg_dist_per_taxonomy")

    @property
    def output_hash(self):
        """
        :returns:
            a (db-sequence independent) tuple that identifies this output among
            which the ones created in the same calculation
        """
        return (self.output.output_type,
                self.dmg_state.dmg_state, self.taxonomy)

    @property
    def data_hash(self):
        """
        A db-sequence independent tuple that identifies this output
        """
        return self.output_hash

    def assertAlmostEqual(self, data):
        return risk_almost_equal(
            self, data, operator.attrgetter('mean', 'stddev'))


class DmgDistTotal(djm.Model):
    """Holds the actual 'total damage distribution' values for for an entire
    calculation. There should be  one record per calculation per damage state.
    """

    dmg_state = djm.ForeignKey("DmgState")
    mean = djm.FloatField()
    stddev = djm.FloatField()

    class Meta:
        db_table = 'riskr\".\"dmg_dist_total'

    @property
    def output(self):
        return self.dmg_state.rc_calculation.oqjob.output_set.get(
            output_type="dmg_dist_total")

    @property
    def output_hash(self):
        """
        :returns:
            a (db-sequence independent) tuple that identifies this output among
            which the ones created in the same calculation
        """
        return (self.output.output_type, self.dmg_state.dmg_state, )

    @property
    def data_hash(self):
        """
        A db-sequence independent tuple that identifies this output
        """
        return self.output_hash

    def assertAlmostEqual(self, data):
        return risk_almost_equal(
            self, data, operator.attrgetter('mean', 'stddev'))


## Tables in the 'riski' schema.


class ExposureModel(djm.Model):
    '''
    A risk exposure model
    '''

    job = djm.OneToOneField("OqJob")
    name = djm.TextField()
    description = djm.TextField(null=True)
    category = djm.TextField()
    taxonomy_source = djm.TextField(
        null=True, help_text="the taxonomy system used to classify the assets")
    AREA_CHOICES = (
        (u'aggregated', u'Aggregated area value'),
        (u'per_asset', u'Per asset area value'),
    )
    area_type = djm.TextField(null=True, choices=AREA_CHOICES)
    area_unit = djm.TextField(null=True)
    deductible_absolute = djm.BooleanField(default=True)
    insurance_limit_absolute = djm.BooleanField(default=True)

    class Meta:
        db_table = 'riski\".\"exposure_model'

    def taxonomies_in(self, region_constraint):
        """
        :param str region_constraint:
            polygon in wkt format the assets must be contained into
        :returns:
            A dictionary mapping each taxonomy with the number of assets
            contained in `region_constraint`
        """
        return ExposureData.objects.taxonomies_contained_in(
            self.id, region_constraint)

    def unit(self, loss_type):
        if loss_type == "fatalities":
            return "people"
        else:
            return self.costtype_set.get(name=loss_type).unit

    def has_insurance_bounds(self):
        return not self.exposuredata_set.filter(
            (djm.Q(cost__deductible_absolute__isnull=True) |
             djm.Q(cost__insurance_limit_absolute__isnull=True))).exists()

    def has_retrofitted_costs(self):
        return not (
            self.exposuredata_set.filter(
                cost__converted_retrofitted_cost__isnull=True)).exists()

    def has_time_event(self, time_event):
        return (
            self.exposuredata_set.filter(occupancy__period=time_event).count()
            ==
            self.exposuredata_set.count())

    def supports_loss_type(self, loss_type):
        """
        :returns:
            True if the exposure contains the asset data needed
            for computing losses for `loss_type`
        """
        if loss_type != "fatalities":
            ct = loss_type_to_cost_type(loss_type)
            return self.exposuredata_set.filter(
                cost__cost_type__name=ct).exists()
        else:
            if self.category == "population":
                return not self.exposuredata_set.filter(
                    number_of_units__isnull=True).exists()
            else:
                return not self.exposuredata_set.filter(
                    occupancy__isnull=True).exists()


class CostType(djm.Model):
    COST_TYPE_CHOICES = (
        ("structuralCost", "structuralCost"),
        ("retrofittedStructuralCost", "retrofittedStructuralCost"),
        ("nonStructuralCost", "nonStructuralCost"),
        ("contentsCost", "contentsCost"),
        ("businessInterruptionCost", "businessInterruptionCost"))
    CONVERSION_CHOICES = (
        (u'aggregated', u'Aggregated economic value'),
        (u'per_area', u'Per area economic value'),
        (u'per_asset', u'Per asset economic value'),
    )

    exposure_model = djm.ForeignKey(ExposureModel)
    name = djm.TextField(choices=COST_TYPE_CHOICES)
    conversion = djm.TextField(choices=CONVERSION_CHOICES)
    unit = djm.TextField(null=True)
    retrofitted_conversion = djm.TextField(
        null=True, choices=CONVERSION_CHOICES)
    retrofitted_unit = djm.TextField(null=True)

    class Meta:
        db_table = 'riski\".\"cost_type'


class Occupancy(djm.Model):
    '''
    Asset occupancy data
    '''

    exposure_data = djm.ForeignKey("ExposureData")
    period = djm.TextField()
    occupants = djm.FloatField()

    class Meta:
        db_table = 'riski\".\"occupancy'


class AssetManager(djm.GeoManager):
    """
    Asset manager
    """

    def get_asset_chunk(self, rc, assocs):
        """
        :param assocs:
           a list of :class:`openquake.engine.db.models.AssetSite` objects
        :returns:

           a list of instances of
           :class:`openquake.engine.db.models.ExposureData` (ordered
           by location) associated with
           the `openquake.engine.db.models.ExposureModel` associated
           with `rc`.

           It also add an annotation to each ExposureData object to provide the
           occupants value for the risk calculation given in input and the cost
           for each cost type considered in `rc`
        """
        assocs = sorted(assocs, key=lambda assoc: assoc.asset.id)
        asset_ids = tuple(assoc.asset.id for assoc in assocs)
        query, args = self._get_asset_chunk_query_args(rc, asset_ids)
        with transaction.commit_on_success('job_init'):
            annotated_assets = list(self.raw(query, args))
        # add asset_site_id attribute to each asset
        for ass, assoc in zip(annotated_assets, assocs):
            ass.asset_site_id = assoc.id
        return annotated_assets

    def _get_asset_chunk_query_args(self, rc, asset_ids):
        """
        Build a parametric query string and the corresponding args for
        #get_asset_chunk
        """
        args = (rc.exposure_model.id, asset_ids)

        people_field, occupants_cond, occupancy_join, occupants_args = (
            self._get_people_query_helper(
                rc.exposure_model.category, rc.time_event))

        args += occupants_args

        cost_type_fields, cost_type_joins = self._get_cost_types_query_helper(
            rc.exposure_model.costtype_set.all())

        query = """\
        SELECT riski.exposure_data.*,
               {people_field} AS people,
               {costs}
        FROM riski.exposure_data
        {occupancy_join}
        ON riski.exposure_data.id = riski.occupancy.exposure_data_id
        {costs_join}
        WHERE exposure_model_id = %s
        AND riski.exposure_data.id IN %s
        AND {occupants_cond}
        GROUP BY riski.exposure_data.id
        ORDER BY riski.exposure_data.id
         """.format(people_field=people_field,
                    occupants_cond=occupants_cond,
                    costs=cost_type_fields,
                    costs_join=cost_type_joins,
                    occupancy_join=occupancy_join)
        return query, args

    def _get_people_query_helper(self, category, time_event):
        """
        Support function for _get_asset_chunk_query_args
        """
        args = ()
        # if the exposure model is of type "population" we extract the
        # data from the `number_of_units` field
        if category == "population":
            occupants_field = "number_of_units"
            occupants_cond = "1 = 1"
            occupancy_join = ""
        else:
            # otherwise we will "left join" the occupancy table
            occupancy_join = "LEFT JOIN riski.occupancy"
            occupants_field = "AVG(riski.occupancy.occupants)"

            # and the time_event is not specified we compute the
            # number of occupants by averaging the occupancy data for
            # each asset, otherwise we get the unique proper occupants
            # value.
            if time_event is None:
                occupants_cond = "1 = 1"
            else:
                args += (time_event,)
                occupants_cond = "riski.occupancy.period = %s"
        return occupants_field, occupants_cond, occupancy_join, args

    def _get_cost_types_query_helper(self, cost_types):
        """
        Support function for _get_asset_chunk_query_args
        """
        # For each cost type associated with the exposure model we
        # join the `cost` table to the current queryset in order to
        # lookup for a cost value for each asset.

        # Actually we extract 4 values: the cost, the retrofitted
        # cost, the deductible and the insurance limit

        costs = []
        costs_join = ""

        for cost_type in cost_types:
            # here the max value is irrelevant as we are sureto join
            # against one row
            costs.append("max(%s.converted_cost) AS %s" % (cost_type.name,
                                                           cost_type.name))
            costs.append(
                "max(%s.converted_retrofitted_cost) AS retrofitted_%s" % (
                    cost_type.name, cost_type.name))
            costs.append(
                "max(%s.deductible_absolute) AS deductible_%s" % (
                    cost_type.name, cost_type.name))
            costs.append(
                "max(%s.insurance_limit_absolute) AS insurance_limit_%s" % (
                    cost_type.name, cost_type.name))

            costs_join += """
            LEFT JOIN riski.cost AS %(name)s
            ON %(name)s.cost_type_id = '%(id)s' AND
            %(name)s.exposure_data_id = riski.exposure_data.id""" % dict(
                name=cost_type.name, id=cost_type.id)

        return ", ".join(costs), costs_join

    def taxonomies_contained_in(self, exposure_model_id, region_constraint):
        """
        :param exposure_model_id:
            ID of an ExposureModel
        :param region_constraint:
            A string describing a region in WKT format
        :returns:
            A dictionary which map each taxonomy associated with
            `exposure_model` and contained in `region_constraint` with the
            number of assets.
        """
        cursor = connections['job_init'].cursor()

        cursor.execute("""
        SELECT riski.exposure_data.taxonomy, COUNT(*)
        FROM riski.exposure_data WHERE
        exposure_model_id = %s AND ST_COVERS(ST_GeographyFromText(%s), site)
        group by riski.exposure_data.taxonomy
        """, [exposure_model_id, "SRID=4326; %s" % region_constraint])

        return dict(cursor)


class ExposureData(djm.Model):
    '''
    Per-asset risk exposure data
    '''

    NO_RETROFITTING_COST = "no retrofitting cost"

    exposure_model = djm.ForeignKey("ExposureModel")
    asset_ref = djm.TextField()
    taxonomy = djm.TextField()
    site = djm.PointField(geography=True)

    number_of_units = djm.FloatField(
        null=True, help_text="number of assets, people, etc.")
    area = djm.FloatField(null=True)

    objects = AssetManager()

    class Meta:
        db_table = 'riski\".\"exposure_data'
        ordering = ['asset_ref']

    def __str__(self):
        return "%s (%s-%s @ %s)" % (
            self.id, self.exposure_model_id, self.asset_ref, self.site)

    @staticmethod
    def per_asset_value(
            cost, cost_type, area, area_type, number_of_units, category):
        """
        Return per-asset value for the given exposure data set.

        Calculate per asset value by considering the given exposure
        data as follows:

            case 1: cost type: aggregated:
                cost = economic value
            case 2: cost type: per asset:
                cost * number (of assets) = economic value
            case 3: cost type: per area and area type: aggregated:
                cost * area = economic value
            case 4: cost type: per area and area type: per asset:
                cost * area * number = economic value

        The same "formula" applies to contenst/retrofitting cost analogously.

        :returns:
            The per-asset value as a `float`.
        :raises:
            `ValueError` in case of a malformed (risk exposure data) input.
        """
        if category is not None and category == "population":
            return number_of_units
        if cost_type == "aggregated":
            return cost
        elif cost_type == "per_asset":
            return cost * number_of_units
        elif cost_type == "per_area":
            if area_type == "aggregated":
                return cost * area
            elif area_type == "per_asset":
                return cost * area * number_of_units
        raise ValueError("Invalid input")

    # we expect several annotations depending on "loss_type" to be
    # present. See `get_asset_chunk` for details.

    def value(self, loss_type):
        """
        Extract the value of the asset for the given `loss_type`.
        Although the Django Model definition does not have a value for
        each loss type, we rely on the fact that an annotation on the
        asset named `loss_type` is present.
        """
        if loss_type == "fatalities":
            return getattr(self, "people")
        return getattr(self, loss_type)

    def retrofitted(self, loss_type):
        """
        Extract the retrofitted cost of the asset for the given
        `loss_type`. See the method `value` for details.
        """
        return getattr(self, "retrofitted_%s" % loss_type)

    def deductible(self, loss_type):
        """
        Extract the deductible limit of the asset for the given
        `loss_type`. See the method `value` for details.
        """
        return (getattr(self, "deductible_%s" % loss_type) /
                getattr(self, loss_type))

    def insurance_limit(self, loss_type):
        """
        Extract the insurance limit of the asset for the given
        `loss_type`. See the method `value` for details.
        """
        return (getattr(self, "insurance_limit_%s" % loss_type) /
                getattr(self, loss_type))


def make_absolute(limit, value, is_absolute=None):
    """
    :returns:
        `limit` if `is_absolute` is True or `limit` is None,
        else `limit` * `value`
    """
    if limit is not None:
        if not is_absolute:
            return value * limit
        else:
            return limit


class Cost(djm.Model):
    exposure_data = djm.ForeignKey(ExposureData)
    cost_type = djm.ForeignKey(CostType)
    converted_cost = djm.FloatField()
    converted_retrofitted_cost = djm.FloatField(null=True)
    deductible_absolute = djm.FloatField(null=True, blank=True)
    insurance_limit_absolute = djm.FloatField(null=True, blank=True)

    class Meta:
        db_table = 'riski\".\"cost'

## Tables in the 'htemp' schema.


class HazardSite(djm.Model):
    """
    Contains pre-computed site parameter matrices. ``lons`` and ``lats``
    represent the calculation sites of interest. The associated site parameters
    are from the closest point in a site model in relation to each calculation
    point of interest.

    Used only if a calculation defines a site model (otherwise, reference
    parameters are use for all points of interest).
    """

    hazard_calculation = djm.ForeignKey('OqJob')
    location = djm.PointField(srid=DEFAULT_SRID)

    class Meta:
        db_table = 'hzrdi\".\"hazard_site'


class AssetSite(djm.Model):
    """
    Contains the association exposure_data_id -> site_id, as generated
    by the current risk job.
    """
    job = djm.ForeignKey('OqJob', null=False)
    asset = djm.ForeignKey('ExposureData', null=False)
    site = djm.ForeignKey('HazardSite', null=False)

    class Meta:
        db_table = 'riskr\".\"asset_site'
        ordering = ['asset']

    def __repr__(self):
        return '<%s=%d, (%d, %d)>' % (self.__class__.__name__,
                                      self.id, self.asset.id, self.site.id)


class Epsilon(djm.Model):
    """
    Contains the association (asset_site, ses_collection) -> epsilons,
    as generated by the current risk job for event based and scenario
    computations.
    """
    asset_site = djm.ForeignKey('AssetSite', null=False)
    ses_collection = djm.ForeignKey('SESCollection', null=False)
    epsilons = fields.FloatArrayField(null=False)

    @classmethod
    def saveall(cls, ses_coll, asset_sites, epsilon_matrix):
        """
        Insert the epsilon matrix associated to the given
        SES collection for each asset_sites association.

        :param ses_coll:
            a :class:`openquake.engine.db.models.SESCollection` instance
        :param asset_sites:
            a list of :class:`openquake.engine.db.models.AssetSite` instances
        :param epsilon_matrix:
            a numpy matrix with NxE elements, where `N` is the number of assets
            and `E` the number of events for the given SESCollection
        """
        assert len(asset_sites) == len(epsilon_matrix), (
            len(asset_sites), len(epsilon_matrix))
        data = [cls(asset_site=asset_site,
                    ses_collection=ses_coll,
                    epsilons=list(epsilons))
                for asset_site, epsilons in zip(asset_sites, epsilon_matrix)]
        return writer.CacheInserter.saveall(data)

    class Meta:
        db_table = 'riskr\".\"epsilon'
        ordering = ['asset_site']

    def __repr__(self):
        return '<%s %r %r>' % (self.__class__.__name__, self.asset_site,
                               self.ses_collection)<|MERGE_RESOLUTION|>--- conflicted
+++ resolved
@@ -26,12 +26,6 @@
 Model representations of the OpenQuake DB tables.
 '''
 
-<<<<<<< HEAD
-import StringIO
-import collections
-import itertools
-=======
->>>>>>> f38e2c4a
 import os
 import re
 import collections
