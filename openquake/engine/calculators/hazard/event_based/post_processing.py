# Copyright (c) 2013, GEM Foundation.
#
# OpenQuake is free software: you can redistribute it and/or modify it
# under the terms of the GNU Affero General Public License as published
# by the Free Software Foundation, either version 3 of the License, or
# (at your option) any later version.
#
# OpenQuake is distributed in the hope that it will be useful,
# but WITHOUT ANY WARRANTY; without even the implied warranty of
# MERCHANTABILITY or FITNESS FOR A PARTICULAR PURPOSE.  See the
# GNU General Public License for more details.
#
# You should have received a copy of the GNU Affero General Public License
# along with OpenQuake.  If not, see <http://www.gnu.org/licenses/>.

"""
GMFs to Hazard Curves

For each IMT, logic tree path, and point of interest, the number of GMF records
will be equal to the `ses_per_logic_tree_path`. The data contained in these
records can include ground motion values from many ruptures, stored in
variable length arrays; the quantity is random.

For post-processing, we will need to perform P * R * M queries to the database,
where P is the number of points in a given calculation, R is the total number
of tree paths, and M is the number of intensity measure levels defined for the
hazard curve processing. Each of these queries will give us all of the data we
need to compute a single hazard curve.

Typical values for P can go from 1 to a few 100,000s. *
Typical values for R can from 1 few 1,000s. *
Typical values for M are about 10.

* Considering maximum for both P and R is an extreme case.

P * R * M = 100,000 * 1,000 * 10 = 1 Billion queries, in the extreme case

This could be the target for future optimizations.
"""

import itertools
import numpy

from openquake.engine.db import models
from openquake.engine.utils import tasks


HAZ_CURVE_DISP_NAME_FMT = 'hazard-curve-rlz-%(rlz)s-%(imt)s'


def gmf_to_hazard_curve_arg_gen(job):
    """
    Generate a sequence of args for the GMF to hazard curve post-processing job
    for a given ``job``. These are task args.

    Yielded arguments are as follows:

    * job ID
    * point geometry
    * logic tree realization ID
    * IMT
    * IMLs
    * hazard curve "collection" ID
    * investigation time
    * duration
    * SA period
    * SA damping

    See :func:`gmf_to_hazard_curve_task` for more information about these
    arguments.

    As a side effect, :class:`openquake.engine.db.models.HazardCurve`
    records are
    created for each :class:`openquake.engine.db.models.LtRealization` and IMT.

    :param job:
        :class:`openquake.engine.db.models.OqJob` instance.
    """
    hc = job.hazard_calculation
    sites = models.HazardSite.objects.filter(hazard_calculation=hc)

    lt_realizations = models.LtRealization.objects.filter(
        hazard_calculation=hc.id)

    invest_time = hc.investigation_time
    duration = hc.ses_per_logic_tree_path * invest_time

    for raw_imt, imls in hc.intensity_measure_types_and_levels.iteritems():
        imt, sa_period, sa_damping = models.parse_imt(raw_imt)

        for lt_rlz in lt_realizations:
            hc_output = models.Output.objects.create_output(
                job,
                HAZ_CURVE_DISP_NAME_FMT % dict(imt=raw_imt, rlz=lt_rlz.id),
                'hazard_curve')

            # Create the hazard curve "collection":
            hc_coll = models.HazardCurve.objects.create(
                output=hc_output,
                lt_realization=lt_rlz,
                investigation_time=invest_time,
                imt=imt,
                imls=imls,
                sa_period=sa_period,
                sa_damping=sa_damping)

            for site in sites:
                yield (job.id, site, lt_rlz.id, imt, imls, hc_coll.id,
                       invest_time, duration, sa_period, sa_damping)


# Disabling "Unused argument 'job_id'" (this parameter is required by @oqtask):
# pylint: disable=W0613
@tasks.oqtask
def gmf_to_hazard_curve_task(job_id, site, lt_rlz_id, imt, imls, hc_coll_id,
                             invest_time, duration, sa_period=None,
                             sa_damping=None):
    """
    For a given job, site, realization, and IMT, compute a hazard curve and
    save it to the database. The hazard curve will be computed from all
    available ground motion data for the specified site and realization.

    :param int job_id:
        ID of a currently running :class:`openquake.engine.db.models.OqJob`.
    :param site:
        A :class:`openquake.engine.db.models.HazardSite` instance.
    :param int lt_rlz_id:
        ID of a :class:`openquake.engine.db.models.LtRealization` for the
        current calculation.
    :param str imt:
        Intensity Measure Type (PGA, SA, PGV, etc.)
    :param imls:
        List of Intensity Measure Levels. These will serve as the abscissae for
        the computed hazard curve.
    :param int hc_coll_id:
        ID of a :class:`openquake.engine.db.models.HazardCurve`, which will be
        the 'container' for the computed hazard curve.
    :param float invest_time:
        Investigation time, in years. It is with this time span that we compute
        probabilities of exceedance.

        Another way to put it is the following. When computing a hazard curve,
        we want to answer the question: What is the probability of ground
        motion meeting or exceeding the specified levels (``imls``) in a given
        time span (``invest_time``).
    :param float duration:
        Time window during which GMFs occur. Another was to say it is, the
        period of time over which we simulate ground motion occurrences.

        NOTE: Duration is computed as the calculation investigation time
        multiplied by the number of stochastic event sets.
    :param float sa_period:
        Spectral Acceleration period. Used only with ``imt`` of 'SA'.
    :param float sa_damping:
        Spectral Acceleration damping. Used only with ``imt`` of 'SA'.
    """
    lt_rlz = models.LtRealization.objects.get(id=lt_rlz_id)
<<<<<<< HEAD
    gmfs = models.GmfAgg.objects.filter(
=======
    gmfs = models.GmfData.objects.filter(
>>>>>>> 45768b8a
        gmf__lt_realization=lt_rlz_id,
        imt=imt,
        sa_period=sa_period,
        sa_damping=sa_damping,
        site=site).order_by('ses')
    gmvs = list(itertools.chain(*(g.gmvs for g in gmfs)))

    # Compute the hazard curve PoEs:
    hc_poes = gmvs_to_haz_curve(gmvs, imls, invest_time, duration)
    # Save:
    models.HazardCurveData.objects.create(
        hazard_curve_id=hc_coll_id, poes=hc_poes, location=site.location,
        weight=lt_rlz.weight)
gmf_to_hazard_curve_task.ignore_result = False  # essential


def gmvs_to_haz_curve(gmvs, imls, invest_time, duration):
    """
    Given a set of ground motion values (``gmvs``) and intensity measure levels
    (``imls``), compute hazard curve probabilities of exceedance.

    :param gmvs:
        A list of ground motion values, as floats.
    :param imls:
        A list of intensity measure levels, as floats.
    :param float invest_time:
        Investigation time, in years. It is with this time span that we compute
        probabilities of exceedance.

        Another way to put it is the following. When computing a hazard curve,
        we want to answer the question: What is the probability of ground
        motion meeting or exceeding the specified levels (``imls``) in a given
        time span (``invest_time``).
    :param float duration:
        Time window during which GMFs occur. Another was to say it is, the
        period of time over which we simulate ground motion occurrences.

        NOTE: Duration is computed as the calculation investigation time
        multiplied by the number of stochastic event sets.

    :returns:
        Numpy array of PoEs (probabilities of exceedence).
    """
    gmvs = numpy.array(gmvs)
    # convert to numpy arrary and redimension so that it can be broadcast with
    # the gmvs for computing PoE values
    imls = numpy.array(imls).reshape((len(imls), 1))

    num_exceeding = numpy.sum(gmvs >= imls, axis=1)

    poes = 1 - numpy.exp(- (invest_time / duration) * num_exceeding)

    return poes<|MERGE_RESOLUTION|>--- conflicted
+++ resolved
@@ -155,11 +155,7 @@
         Spectral Acceleration damping. Used only with ``imt`` of 'SA'.
     """
     lt_rlz = models.LtRealization.objects.get(id=lt_rlz_id)
-<<<<<<< HEAD
-    gmfs = models.GmfAgg.objects.filter(
-=======
     gmfs = models.GmfData.objects.filter(
->>>>>>> 45768b8a
         gmf__lt_realization=lt_rlz_id,
         imt=imt,
         sa_period=sa_period,
