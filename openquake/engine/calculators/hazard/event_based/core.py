--- conflicted
+++ resolved
@@ -113,13 +113,8 @@
 
         hc = models.HazardCalculation.objects.get(oqjob=job_id)
 
-<<<<<<< HEAD
-        # filters
-        ssd_filter = filters.source_site_distance_filter(hc.maximum_distance)
-=======
         # distance filters
         src_filter = filters.source_site_distance_filter(hc.maximum_distance)
->>>>>>> 764076cf
         rup_filter = filters.rupture_site_distance_filter(hc.maximum_distance)
 
         # complete_logic_tree_ses flag
@@ -141,17 +136,6 @@
             src_ids, apply_uncertainties, hc.rupture_mesh_spacing,
             hc.width_of_mfd_bin, hc.area_source_discretization))
 
-<<<<<<< HEAD
-        sources_sites = ((src, hc.site_collection) for src in sources)
-        filtered_sources = [src for src, _ in ssd_filter(sources_sites)]
-
-        logs.LOG.debug('Considering %d sources (of %d)',
-                       len(filtered_sources), len(sources))
-
-    filtered_away = 0  # ruptures filtered away by the maximum distance
-
-=======
->>>>>>> 764076cf
     # Compute and save stochastic event sets
     # For each rupture generated, we can optionally calculate a GMF
     for ses_rlz_n in xrange(1, hc.ses_per_logic_tree_path + 1):
@@ -165,43 +149,23 @@
             ses_collection__lt_realization=lt_rlz, ordinal=ses_rlz_n)
 
         with EnginePerformanceMonitor('computing ses', job_id, ses_and_gmfs):
-<<<<<<< HEAD
-            all_ruptures = list(stochastic.stochastic_event_set_poissonian(
-                                filtered_sources, hc.investigation_time))
-            ruptures_sites = ((rupture, hc.site_collection)
-                              for rupture in all_ruptures)
-            filtered_ruptures = [rup for rup, _ in rup_filter(ruptures_sites)]
-
-            filtered_away += len(all_ruptures) - len(filtered_ruptures)
-            if not filtered_ruptures:
-=======
             ruptures = list(stochastic.stochastic_event_set_poissonian(
                             sources, hc.investigation_time,
                             hc.site_collection, src_filter, rup_filter))
             if not ruptures:
->>>>>>> 764076cf
                 continue
 
         with EnginePerformanceMonitor('saving ses', job_id, ses_and_gmfs):
             rupture_ids = [
                 _save_ses_rupture(
                     ses, rupture, cmplt_lt_ses, result_grp_ordinal, i)
-<<<<<<< HEAD
-                for i, rupture in enumerate(filtered_ruptures, 1)]
-=======
                 for i, rupture in enumerate(ruptures, 1)]
->>>>>>> 764076cf
 
         if hc.ground_motion_fields:
             with EnginePerformanceMonitor(
                     'computing gmfs', job_id, ses_and_gmfs):
                 gmf_cache = compute_gmf_cache(
-<<<<<<< HEAD
-                    hc, gsims, filtered_ruptures, rupture_ids,
-                    result_grp_ordinal)
-=======
                     hc, gsims, ruptures, rupture_ids, result_grp_ordinal)
->>>>>>> 764076cf
             with EnginePerformanceMonitor('saving gmfs', job_id, ses_and_gmfs):
                 # This will be the "container" for all computed GMFs
                 # for this stochastic event set.
@@ -210,13 +174,6 @@
                     ses_ordinal=ses_rlz_n)
                 _save_gmfs(gmf_set, gmf_cache, hc.points_to_compute(),
                            result_grp_ordinal)
-<<<<<<< HEAD
-    if filtered_away:
-        logs.LOG.debug(
-            '%d rupture(s) filtered away by the maximum distance '
-            'criterium for task no %d', filtered_away, result_grp_ordinal)
-=======
->>>>>>> 764076cf
     logs.LOG.debug('< task complete, signaling completion')
     base.signal_task_complete(job_id=job_id, num_items=len(src_ids))
 
