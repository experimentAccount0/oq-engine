# -*- coding: utf-8 -*-
# vim: tabstop=4 shiftwidth=4 softtabstop=4

# Copyright (c) 2010-2013, GEM Foundation.
#
# OpenQuake is free software: you can redistribute it and/or modify it
# under the terms of the GNU Affero General Public License as published
# by the Free Software Foundation, either version 3 of the License, or
# (at your option) any later version.
#
# OpenQuake is distributed in the hope that it will be useful,
# but WITHOUT ANY WARRANTY; without even the implied warranty of
# MERCHANTABILITY or FITNESS FOR A PARTICULAR PURPOSE.  See the
# GNU General Public License for more details.
#
# You should have received a copy of the GNU Affero General Public License
# along with OpenQuake.  If not, see <http://www.gnu.org/licenses/>.

"""Common code for the hazard calculators."""

import math
import os
import random
import re

import openquake.hazardlib
import openquake.hazardlib.site
import numpy

from django.db import transaction, connections
from django.db.models import Sum
from shapely import geometry

from openquake.hazardlib import correlation
from openquake.hazardlib import geo as hazardlib_geo
from openquake.nrmllib import parsers as nrml_parsers
from openquake.nrmllib.risk import parsers

from openquake.engine.input import exposure
from openquake.engine import engine
from openquake.engine import logs
from openquake.engine import writer
from openquake.engine.calculators import base
from openquake.engine.calculators.post_processing import mean_curve
from openquake.engine.calculators.post_processing import quantile_curve
from openquake.engine.calculators.post_processing import (
    weighted_quantile_curve
)
from openquake.engine.db import models
from openquake.engine.export import core as export_core
from openquake.engine.export import hazard as hazard_export
from openquake.engine.input import logictree
from openquake.engine.input import source
from openquake.engine.utils import config
from openquake.engine.utils import stats
from openquake.engine.utils.general import block_splitter
from openquake.engine.performance import EnginePerformanceMonitor

#: Maximum number of hazard curves to cache, for selects or inserts
CURVE_CACHE_SIZE = 100000

QUANTILE_PARAM_NAME = "QUANTILE_LEVELS"
POES_PARAM_NAME = "POES"
# Dilation in decimal degrees (http://en.wikipedia.org/wiki/Decimal_degrees)
# 1e-5 represents the approximate distance of one meter at the equator.
DILATION_ONE_METER = 1e-5


def store_site_model(input_mdl, site_model_source):
    """Invoke site model parser and save the site-specified parameter data to
    the database.

    :param input_mdl:
        The `uiapi.input` record which the new `hzrdi.site_model` records
        reference. This `input` record acts as a container for the site model
        data.
    :param site_model_source:
        Filename or file-like object containing the site model XML data.
    :returns:
        `list` of ids of the newly-inserted `hzrdi.site_model` records.
    """
    parser = nrml_parsers.SiteModelParser(site_model_source)
    data = [models.SiteModel(vs30=node.vs30,
                             vs30_type=node.vs30_type,
                             z1pt0=node.z1pt0,
                             z2pt5=node.z2pt5,
                             location=node.wkt,
                             input_id=input_mdl.id)
            for node in parser.parse()]
    return writer.CacheInserter.saveall(data)


<<<<<<< HEAD
def validate_site_model(sm_nodes, mesh):
    """Given the geometry for a site model and the geometry of interest for the
    calculation (``mesh``, make sure the geometry of interest lies completely
    inside of the convex hull formed by the site model locations.

    If a point of interest lies directly on top of a vertex or edge of the site
    model area (a polygon), it is considered "inside"

    :param sm_nodes:
        Sequence of :class:`~openquake.engine.db.models.SiteModel` objects.
    :param mesh:
        A :class:`openquake.hazardlib.geo.mesh.Mesh` which represents the
        calculation points of interest.

    :raises:
        :exc:`RuntimeError` if the area of interest (given as a mesh) is not
        entirely contained by the site model.
    """
    sm_mp = geometry.MultiPoint(
        [(n.location.x, n.location.y) for n in sm_nodes]
    )

    sm_ch = sm_mp.convex_hull
    # Enlarging the area if the site model nodes
    # create a straight line with zero area.
    if sm_ch.area == 0:
        sm_ch = sm_ch.buffer(DILATION_ONE_METER)

    sm_poly = hazardlib_geo.Polygon(
        [hazardlib_geo.Point(*x) for x in sm_ch.exterior.coords]
    )

    # "Intersects" is the correct operation (not "contains"), since we're just
    # checking a collection of points (mesh). "Contains" would tell us if the
    # points are inside the polygon, but would return `False` if a point was
    # directly on top of a polygon edge or vertex. We want these points to be
    # included.
    intersects = sm_poly.intersects(mesh)

    if not intersects.all():
        raise RuntimeError(
            ['Sites of interest are outside of the site model coverage area.'
             ' This configuration is invalid.']
        )


def get_site_model(hc_id):
    """Get the site model :class:`~openquake.engine.db.models.Input` record
    for the given job id.

    :param int hc_id:
        The id of a :class:`~openquake.engine.db.models.HazardCalculation`.

    :returns:
        The site model :class:`~openquake.engine.db.models.Input` record for
        this job.
    :raises:
        :exc:`RuntimeError` if the job has more than 1 site model.
    """
    site_model = models.inputs4hcalc(hc_id, input_type='site_model')

    if len(site_model) == 0:
        return None
    elif len(site_model) > 1:
        # Multiple site models for 1 job are not allowed.
        raise RuntimeError("Only 1 site model per job is allowed, found %s."
                           % len(site_model))

    # There's only one site model.
    return site_model[0]


## TODO: this could be implemented with a view, now that there is a site table
def get_closest_site_model_data(input_model, point):
    """Get the closest available site model data from the database for a given
    site model :class:`~openquake.engine.db.models.Input` and
    :class:`openquake.hazardlib.geo.point.Point`.

    :param input_model:
        :class:`openquake.engine.db.models.Input` with `input_type` of
        'site_model'.
    :param site:
        :class:`openquake.hazardlib.geo.point.Point` instance.

    :returns:
        The closest :class:`openquake.engine.db.models.SiteModel` for the given
        ``input_model`` and ``point`` of interest.

        This function uses the PostGIS `ST_Distance_Sphere
        <http://postgis.refractions.net/docs/ST_Distance_Sphere.html>`_
        function to calculate distance.

        If there is no site model data, return `None`.
    """
    query = """
    SELECT
        hzrdi.site_model.*,
        min(ST_Distance_Sphere(location, %s))
            AS min_distance
    FROM hzrdi.site_model
    WHERE input_id = %s
    GROUP BY id
    ORDER BY min_distance
    LIMIT 1;"""

    raw_query_set = models.SiteModel.objects.raw(
        query, ['SRID=4326; %s' % point.wkt2d, input_model.id]
    )

    site_model_data = list(raw_query_set)

    assert len(site_model_data) <= 1, (
        "This query should return at most 1 record.")

    if len(site_model_data) == 1:
        return site_model_data[0]
    else:
        return None


=======
>>>>>>> 45768b8a
def gen_sources(src_ids, apply_uncertainties, rupture_mesh_spacing,
                width_of_mfd_bin, area_source_discretization):
    """
    Hazardlib source objects generator for a given set of sources.

    Performs lazy loading, converting and processing of sources.

    :param src_ids:
        A list of IDs for :class:`openquake.engine.db.models.ParsedSource`
        records.
    :param apply_uncertainties:
        A function to be called on each generated source. See
        :meth:`openquake.engine.input.logictree.LogicTreeProcessor.\
parse_source_model_logictree_path`

    For information about the other parameters, see
    :func:`openquake.engine.input.source.nrml_to_hazardlib`.
    """
    for src_id in src_ids:
        parsed_source = models.ParsedSource.objects.get(id=src_id)

        hazardlib_source = source.nrml_to_hazardlib(
            parsed_source.nrml, rupture_mesh_spacing, width_of_mfd_bin,
            area_source_discretization)

        apply_uncertainties(hazardlib_source)
        yield hazardlib_source


def im_dict_to_hazardlib(im_dict):
    """
    Given the dict of intensity measure types and levels, convert them to a
    dict with the same values, except create :mod:`mhlib.imt` objects for the
    new keys.

    :returns:
        A dict of intensity measure level lists, keyed by an IMT object. See
        :mod:`openquake.hazardlib.imt` for more information.
    """
    # TODO: file a bug about  SA periods in hazardlib imts.
    # Why are values of 0.0 not allowed? Technically SA(0.0) means PGA, but
    # there must be a reason why we can't do this.
    hazardlib_im = {}

    for imt, imls in im_dict.items():
        hazardlib_imt = imt_to_hazardlib(imt)
        hazardlib_im[hazardlib_imt] = imls

    return hazardlib_im


def imt_to_hazardlib(imt):
    """Covert an IMT string to an hazardlib object.

    :param str imt:
        Given the IMT string (defined in the job config file), convert it to
        equivlent hazardlib object. See :mod:`openquake.hazardlib.imt`.
    """
    if 'SA' in imt:
        match = re.match(r'^SA\(([^)]+?)\)$', imt)
        period = float(match.group(1))
        return openquake.hazardlib.imt.SA(period, models.DEFAULT_SA_DAMPING)
    else:
        imt_class = getattr(openquake.hazardlib.imt, imt)
        return imt_class()


def update_realization(lt_rlz_id, num_items):
    """
    Call this function when a task is complete to update realization counters
    with the ``num_items`` completed.

    If the `completed_items` becomes equal to the `total_items` for the
    realization, the realization will be marked as complete.

    .. note::
        Because this function performs a SELECT FOR UPDATE query, it is
        expected that this should be called in the context of a transaction, to
        avoid race conditions.

    :param int lt_rlz_id:
        ID of the :class:`openquake.engine.db.models.LtRealization` we want
        to update.
    :param int num_items:
        The number of items by which we want to increment the realization's
        `completed_items` counter.
    """
    ltr_query = """
    SELECT * FROM hzrdr.lt_realization
    WHERE id = %s
    FOR UPDATE
    """

    [lt_rlz] = models.LtRealization.objects.raw(
        ltr_query, [lt_rlz_id])

    lt_rlz.completed_items += num_items
    if lt_rlz.completed_items == lt_rlz.total_items:
        lt_rlz.is_complete = True

    lt_rlz.save()


def get_correl_model(hc):
    """
    Helper function for constructing the appropriate correlation model.

    :param hc:
        A :class:`openquake.engine.db.models.HazardCalculation` instance.

    :returns:
        A correlation object. See :mod:`openquake.hazardlib.correlation` for
        more info.
    """
    correl_model_cls = getattr(
        correlation,
        '%sCorrelationModel' % hc.ground_motion_correlation_model,
        None)
    if correl_model_cls is None:
        # There's no correlation model for this calculation.
        return None

    return correl_model_cls(**hc.ground_motion_correlation_params)


<<<<<<< HEAD
# FIXME (ms): this is needed until we fix SiteCollection in hazardlib;
# the issue is the reset of the depts; we need QA tests for that
class SiteCollection(openquake.hazardlib.site.SiteCollection):
    def __init__(self, sites):
        self.sites = sites
        super(SiteCollection, self).__init__(sites)

    def __iter__(self):
        for site in self.sites:
            yield site
=======
def validate_site_model(sm_nodes, mesh):
    """Given the geometry for a site model and the geometry of interest for the
    calculation (``mesh``, make sure the geometry of interest lies completely
    inside of the convex hull formed by the site model locations.

    If a point of interest lies directly on top of a vertex or edge of the site
    model area (a polygon), it is considered "inside"

    :param sm_nodes:
        Sequence of :class:`~openquake.engine.db.models.SiteModel` objects.
    :param mesh:
        A :class:`openquake.hazardlib.geo.mesh.Mesh` which represents the
        calculation points of interest.

    :raises:
        :exc:`RuntimeError` if the area of interest (given as a mesh) is not
        entirely contained by the site model.
    """
    sm_mp = geometry.MultiPoint(
        [(n.location.x, n.location.y) for n in sm_nodes]
    )

    sm_ch = sm_mp.convex_hull
    # Enlarging the area if the site model nodes
    # create a straight line with zero area.
    if sm_ch.area == 0:
        sm_ch = sm_ch.buffer(DILATION_ONE_METER)

    sm_poly = hazardlib_geo.Polygon(
        [hazardlib_geo.Point(*x) for x in sm_ch.exterior.coords]
    )

    # "Intersects" is the correct operation (not "contains"), since we're just
    # checking a collection of points (mesh). "Contains" would tell us if the
    # points are inside the polygon, but would return `False` if a point was
    # directly on top of a polygon edge or vertex. We want these points to be
    # included.
    intersects = sm_poly.intersects(mesh)

    if not intersects.all():
        raise RuntimeError(
            ['Sites of interest are outside of the site model coverage area.'
             ' This configuration is invalid.']
        )
>>>>>>> 45768b8a


class BaseHazardCalculator(base.Calculator):
    """
    Abstract base class for hazard calculators. Contains a bunch of common
    functionality, like initialization procedures.
    """

    def __init__(self, *args, **kwargs):
        super(BaseHazardCalculator, self).__init__(*args, **kwargs)

        self.progress.update(in_queue=0)

<<<<<<< HEAD
    def monitor(self, operation):
        return EnginePerformanceMonitor(
            operation, self.job.id, tracing=True, flush=True)

=======
>>>>>>> 45768b8a
    @property
    def hc(self):
        """
        A shorter and more convenient way of accessing the
        :class:`~openquake.engine.db.models.HazardCalculation`.
        """
        return self.job.hazard_calculation

    def block_size(self):
        """
        For hazard calculators, the number of work items per task
        is specified in the configuration file.
        """
        return int(config.get('hazard', 'block_size'))

    def point_source_block_size(self):
        """
        Similar to :meth:`block_size`, except that this parameter applies
        specifically to grouping of point sources.
        """
        return int(config.get('hazard', 'point_source_block_size'))

    def concurrent_tasks(self):
        """
        For hazard calculators, the number of tasks to be in queue
        at any given time is specified in the configuration file.
        """
        return int(config.get('hazard', 'concurrent_tasks'))

    def task_arg_gen(self, block_size, check_num_task=True):
        """
        Loop through realizations and sources to generate a sequence of
        task arg tuples. Each tuple of args applies to a single task.

        For this default implementation, yielded results are triples of
        (job_id, realization_id, source_id_list).

        Override this in subclasses as necessary.

        :param int block_size:
            The (max) number of work items for each each task. In this case,
            sources.
        """
        point_source_block_size = self.point_source_block_size()

        realizations = self._get_realizations()

        n = 0  # number of yielded arguments
        for lt_rlz in realizations:
            # separate point sources from all the other types, since
            # we distribution point sources in different sized chunks
            # point sources first
            point_source_ids = self._get_point_source_ids(lt_rlz)

            for block in block_splitter(point_source_ids,
                                        point_source_block_size):
                task_args = (self.job.id, block, lt_rlz.id)
                yield task_args
                n += 1
            # now for area and fault sources
            other_source_ids = self._get_source_ids(lt_rlz)

            for block in block_splitter(other_source_ids, block_size):
                task_args = (self.job.id, block, lt_rlz.id)
                yield task_args
                n += 1

        # this sanity check should go into a unit test, and will likely
        # go there in the future
        if check_num_task:
            num_tasks = models.JobStats.objects.get(
                oq_job=self.job.id).num_tasks
            assert num_tasks == n, 'Expected %d tasks, got %d' % (num_tasks, n)

    def _get_realizations(self):
        """
        Get all of the logic tree realizations for this calculation.
        """
        return models.LtRealization.objects\
            .filter(hazard_calculation=self.hc, is_complete=False)\
            .order_by('id')

    @staticmethod
    def _get_point_source_ids(lt_rlz):
        """
        Get `parsed_source` IDs for all of the point sources for a given logic
        tree realization. See also :meth:`_get_source_ids`.

        :param lt_rlz:
            A :class:`openquake.engine.db.models.LtRealization` instance.
        """
        return models.SourceProgress.objects\
            .filter(is_complete=False, lt_realization=lt_rlz,
                    parsed_source__source_type='point')\
            .order_by('id')\
            .values_list('parsed_source_id', flat=True)

    @staticmethod
    def _get_source_ids(lt_rlz):
        """
        Get `parsed_source` IDs for all sources for a given logic tree
        realization, except for point sources. See
        :meth:`_get_point_source_ids`.

        :param lt_rlz:
            A :class:`openquake.engine.db.models.LtRealization` instance.
        """
        return models.SourceProgress.objects\
            .filter(is_complete=False, lt_realization=lt_rlz,
                    parsed_source__source_type__in=['area',
                                                    'complex',
                                                    'simple',
                                                    'characteristic'])\
            .order_by('id')\
            .values_list('parsed_source_id', flat=True)

    def finalize_hazard_curves(self):
        """
        Create the final output records for hazard curves. This is done by
        copying the temporary results from `htemp.hazard_curve_progress` to
        `hzrdr.hazard_curve` (for metadata) and `hzrdr.hazard_curve_data` (for
        the actual curve PoE values). Foreign keys are made from
        `hzrdr.hazard_curve` to `hzrdr.lt_realization` (realization information
        is need to export the full hazard curve results).
        """
        im = self.hc.intensity_measure_types_and_levels
        points = self.hc.points_to_compute()

        # prepare site locations for the stored function call
        lons = '{%s}' % ', '.join(str(v) for v in points.lons)
        lats = '{%s}' % ', '.join(str(v) for v in points.lats)

        realizations = models.LtRealization.objects.filter(
            hazard_calculation=self.hc.id)

        for rlz in realizations:
            # create a new `HazardCurve` 'container' record for each
            # realization (virtual container for multiple imts)
            models.HazardCurve.objects.create(
                output=models.Output.objects.create_output(
                    self.job, "hc-multi-imt-rlz-%s" % rlz.id,
                    "hazard_curve_multi"),
                lt_realization=rlz,
                imt=None,
                investigation_time=self.hc.investigation_time)

            # create a new `HazardCurve` 'container' record for each
            # realization for each intensity measure type
            for imt, imls in im.items():
                hc_im_type, sa_period, sa_damping = models.parse_imt(imt)

                hco = models.Output(
                    owner=self.hc.owner,
                    oq_job=self.job,
                    display_name="hc-rlz-%s" % rlz.id,
                    output_type='hazard_curve',
                )
                hco.save()

                haz_curve = models.HazardCurve(
                    output=hco,
                    lt_realization=rlz,
                    investigation_time=self.hc.investigation_time,
                    imt=hc_im_type,
                    imls=imls,
                    sa_period=sa_period,
                    sa_damping=sa_damping,
                )
                haz_curve.save()

                with transaction.commit_on_success(using='reslt_writer'):
                    cursor = connections['reslt_writer'].cursor()

                    # TODO(LB): I don't like the fact that we have to pass
                    # potentially huge arguments (100k sites, for example).
                    # I would like to be able to fetch this site data from
                    # the stored function, but at the moment, the only form
                    # available is a pickled `SiteCollection` object, and I've
                    # experienced problems trying to import third-party libs
                    # in a DB function context and could not get it to reliably
                    # work.
                    # As a fix, in addition to caching the pickled
                    # SiteCollection in the DB, we could store also arrays for
                    # lons and lats. It's duplicated information, but we have a
                    # relatively low number of HazardCalculation records, so it
                    # shouldn't be a big deal.
                    cursor.execute(
                        """
                        SELECT hzrdr.finalize_hazard_curves(
                            %s, %s, %s, %s, %s, %s)
                        """,
                        [self.hc.id, rlz.id, haz_curve.id, imt, lons, lats]
                    )

    @EnginePerformanceMonitor.monitor
    def initialize_sources(self):
        """
        Parse and validation logic trees (source and gsim). Then get all
        sources referenced in the the source model logic tree, create
        :class:`~openquake.engine.db.models.Input` records for all of them,
        parse then, and save the parsed sources to the `parsed_source` table
        (see :class:`openquake.engine.db.models.ParsedSource`).
        """
        logs.LOG.progress("initializing sources")

<<<<<<< HEAD
        with self.monitor("initializing sources"):
            [smlt] = models.inputs4hcalc(
                self.hc.id, input_type='source_model_logic_tree')
            [gsimlt] = models.inputs4hcalc(
                self.hc.id, input_type='gsim_logic_tree')
            source_paths = logictree.read_logic_trees(
                self.hc.base_path, smlt.path, gsimlt.path)

            for src_path in source_paths:
                full_path = os.path.join(self.hc.base_path, src_path)

                # Get the 'source' Input:
                inp = engine.get_input(full_path, 'source', self.hc.owner)

                # Associate the source input to the calculation:
                models.Input2hcalc.objects.get_or_create(
                    input=inp, hazard_calculation=self.hc)

                models.Src2ltsrc.objects.create(hzrd_src=inp, lt_src=smlt,
                                                filename=src_path)
                src_content = StringIO.StringIO(
                    inp.model_content.raw_content_ascii)
                sm_parser = nrml_parsers.SourceModelParser(src_content)

                # Covert
                src_db_writer = source.SourceDBWriter(
                    inp, sm_parser.parse(), self.hc.rupture_mesh_spacing,
                    self.hc.width_of_mfd_bin,
                    self.hc.area_source_discretization
                )
                src_db_writer.serialize()
=======
        [smlt] = models.inputs4hcalc(
            self.hc.id, input_type='source_model_logic_tree')
        [gsimlt] = models.inputs4hcalc(
            self.hc.id, input_type='gsim_logic_tree')

        source_paths = logictree.read_logic_trees_from_db(self.hc.id)

        for src_path in source_paths:
            full_path = os.path.join(self.hc.base_path, src_path)

            # Get the 'source' Input:
            inp = engine.get_or_create_input(
                full_path, 'source', self.hc.owner, haz_calc_id=self.hc.id
            )

            models.Src2ltsrc.objects.create(hzrd_src=inp, lt_src=smlt,
                                            filename=src_path)
            src_content = inp.model_content.as_string_io
            sm_parser = nrml_parsers.SourceModelParser(src_content)

            # Covert
            src_db_writer = source.SourceDBWriter(
                inp, sm_parser.parse(), self.hc.rupture_mesh_spacing,
                self.hc.width_of_mfd_bin,
                self.hc.area_source_discretization
            )
            src_db_writer.serialize()
>>>>>>> 45768b8a

    @EnginePerformanceMonitor.monitor
    def parse_risk_models(self):
        """
        If any risk model is given in the hazard calculation, the
        computation will be driven by risk data. In this case the
        locations will be extracted from the exposure file (if there
        is one) and the imt (and levels) will be extracted from the
        vulnerability model (if there is one)
        """
<<<<<<< HEAD
        logs.LOG.progress("parsing risk models")

        with self.monitor("parsing risk models"):
            hc = self.hc
            queryset = self.hc.inputs.filter(
                input_type__in=[vf_type
                                for vf_type, _desc
                                in models.Input.VULNERABILITY_TYPE_CHOICES])
            if queryset.exists():
                hc.intensity_measure_types_and_levels = dict()
                hc.intensity_measure_types = list()

                for input_type in queryset:
                    content = StringIO.StringIO(
                        input_type.model_content.raw_content_ascii)
                    intensity_measure_types_and_levels = dict(
                        (record['IMT'], record['IML']) for record in
                        parsers.VulnerabilityModelParser(content)
                    )

                    for imt, levels in \
                            intensity_measure_types_and_levels.items():
                        if (imt in hc.intensity_measure_types_and_levels and
                            (set(hc.intensity_measure_types_and_levels[imt]) -
                             set(levels))):
                            logs.LOG.warning(
                                "The same IMT %s is associated with "
                                "different levels" % imt)
                        else:
                            hc.intensity_measure_types_and_levels[imt] = levels

                    hc.intensity_measure_types.extend(
                        intensity_measure_types_and_levels)

                # remove possible duplicates
                if hc.intensity_measure_types is not None:
                    hc.intensity_measure_types = list(set(
                        hc.intensity_measure_types))
                hc.save()
                logs.LOG.info("Got IMT and levels "
                              "from vulnerability models: %s - %s" % (
                                  hc.intensity_measure_types_and_levels,
                                  hc.intensity_measure_types))

            queryset = self.hc.inputs.filter(input_type='fragility')
            if queryset.exists():
                hc.intensity_measure_types_and_levels = dict()
                hc.intensity_measure_types = list()

                parser = iter(parsers.FragilityModelParser(
                    StringIO.StringIO(
                        queryset.all()[0].model_content.raw_content_ascii)))
                hc = self.hc

                fragility_format, _limit_states = parser.next()

                if (fragility_format == "continuous" and
                        hc.calculation_mode != "scenario"):
                    raise NotImplementedError(
                        "Getting IMT and levels from "
                        "a continuous fragility model is not yet supported")

                hc.intensity_measure_types_and_levels = dict(
                    (iml['IMT'], iml['imls'])
                    for _taxonomy, iml, _params, _no_damage_limit in parser)
                hc.intensity_measure_types.extend(
                    hc.intensity_measure_types_and_levels)

            queryset = self.hc.inputs.filter(input_type='exposure')
            if queryset.exists():
                exposure_model_input = queryset.all()[0]
                content = StringIO.StringIO(
                    exposure_model_input.model_content.raw_content_ascii)
                with logs.tracing('storing exposure'):
                    exposure.ExposureDBWriter(
                        exposure_model_input).serialize(
                            parsers.ExposureModelParser(content))
=======
        hc = self.hc
        queryset = self.hc.inputs.filter(
            input_type__in=[vf_type
                            for vf_type, _desc
                            in models.Input.VULNERABILITY_TYPE_CHOICES])
        if queryset.exists():
            logs.LOG.progress("parsing risk models")

            hc.intensity_measure_types_and_levels = dict()
            hc.intensity_measure_types = list()

            for input_type in queryset:
                content = input_type.model_content.as_string_io
                intensity_measure_types_and_levels = dict(
                    (record['IMT'], record['IML']) for record in
                    parsers.VulnerabilityModelParser(content)
                )

                for imt, levels in \
                        intensity_measure_types_and_levels.items():
                    if (imt in hc.intensity_measure_types_and_levels and
                        (set(hc.intensity_measure_types_and_levels[imt]) -
                         set(levels))):
                        logs.LOG.warning(
                            "The same IMT %s is associated with "
                            "different levels" % imt)
                    else:
                        hc.intensity_measure_types_and_levels[imt] = levels

                hc.intensity_measure_types.extend(
                    intensity_measure_types_and_levels)

            # remove possible duplicates
            if hc.intensity_measure_types is not None:
                hc.intensity_measure_types = list(set(
                    hc.intensity_measure_types))
            hc.save()
            logs.LOG.info("Got IMT and levels "
                          "from vulnerability models: %s - %s" % (
                              hc.intensity_measure_types_and_levels,
                              hc.intensity_measure_types))

        queryset = self.hc.inputs.filter(input_type='fragility')
        if queryset.exists():
            hc.intensity_measure_types_and_levels = dict()
            hc.intensity_measure_types = list()

            parser = iter(
                parsers.FragilityModelParser(
                    queryset.all()[0].model_content.as_string_io
                )
            )
            hc = self.hc

            fragility_format, _limit_states = parser.next()

            if (fragility_format == "continuous" and
                    hc.calculation_mode != "scenario"):
                raise NotImplementedError(
                    "Getting IMT and levels from "
                    "a continuous fragility model is not yet supported")

            hc.intensity_measure_types_and_levels = dict(
                (iml['IMT'], iml['imls'])
                for _taxonomy, iml, _params, _no_damage_limit in parser)
            hc.intensity_measure_types.extend(
                hc.intensity_measure_types_and_levels)
            hc.save()
        queryset = self.hc.inputs.filter(input_type='exposure')
        if queryset.exists():
            exposure_model_input = queryset.all()[0]
            content = exposure_model_input.model_content.as_string_io
            with logs.tracing('storing exposure'):
                exposure.ExposureDBWriter(
                    exposure_model_input).serialize(
                        parsers.ExposureModelParser(content))
>>>>>>> 45768b8a

    @EnginePerformanceMonitor.monitor
    def initialize_site_model(self):
        """
        If a site model is specified in the calculation configuration, parse
        it and load it into the `hzrdi.site_model` table. This includes a
        validation step to ensure that the area covered by the site model
        completely envelops the calculation geometry. (If this requirement is
        not satisfied, an exception will be raised. See
        :func:`openquake.engine.calculators.hazard.general.validate_site_model`.)
<<<<<<< HEAD

        Then, take all of the points/locations of interest defined by the
        calculation geometry. For each point, do distance queries on the site
        model and get the site parameters which are closest to the point of
        interest. This aggregation of points to the closest site parameters
        is what we store in the `site_collection` field.
        If the computation does not specify a site model the same 4 reference
        site parameters are used for all sites.
        """
        logs.LOG.progress("initializing site model")

        with self.monitor("initializing site model"):
            site_model_inp = get_site_model(self.hc.id)

            if site_model_inp:
                # explicit cast to `str` because the XML parser doesn't like
                # unicode. (More specifically, lxml doesn't like unicode.)
                site_model_content = site_model_inp.model_content.\
                    raw_content_ascii

                # Store `site_model` records:
                store_site_model(
                    site_model_inp, StringIO.StringIO(site_model_content))
=======
        """
        logs.LOG.progress("initializing site model")
        site_model_inp = models.get_site_model(self.hc.id)
        if site_model_inp:
            # Store `site_model` records:
            store_site_model(
                site_model_inp, site_model_inp.model_content.as_string_io
            )
>>>>>>> 45768b8a

                # Get the site model records we stored:
                site_model_data = models.SiteModel.objects.filter(
                    input=site_model_inp)

<<<<<<< HEAD
                points = self.hc.points_to_compute()
                validate_site_model(site_model_data, points)
            else:
                points = self.hc.points_to_compute()

            sites = []
            coords = []
            for pt in points:
                coords.append((pt.longitude, pt.latitude))

                if site_model_inp:
                    smd = get_closest_site_model_data(site_model_inp, pt)
                    measured = smd.vs30_type == 'measured'
                    vs30 = smd.vs30
                    z1pt0 = smd.z1pt0
                    z2pt5 = smd.z2pt5
                else:
                    vs30 = self.hc.reference_vs30_value
                    measured = self.hc.reference_vs30_type == 'measured'
                    z1pt0 = self.hc.reference_depth_to_1pt0km_per_sec
                    z2pt5 = self.hc.reference_depth_to_2pt5km_per_sec

                sites.append(openquake.hazardlib.site.Site(
                             pt, vs30, measured, z1pt0, z2pt5))

            # store the sites
            site_ids = self.hc.save_sites(coords)

            # store the ids into the Site objects
            for site, site_id in zip(sites, site_ids):
                site.id = site_id
            self.hc.site_collection = SiteCollection(sites)
            self.hc.save()
=======
            validate_site_model(
                site_model_data, self.hc.points_to_compute(save_sites=True)
            )
        else:
            self.hc.points_to_compute(save_sites=True)
>>>>>>> 45768b8a

    # Silencing 'Too many local variables'
    # pylint: disable=R0914
    @transaction.commit_on_success(using='reslt_writer')
    def initialize_realizations(self, rlz_callbacks=None):
        """
        Create records for the `hzrdr.lt_realization` and
        `htemp.source_progress` records.

        This function works either in random sampling mode (when lt_realization
        models get the random seed value) or in enumeration mode (when weight
        values are populated). In both cases we record the logic tree paths
        for both trees in the `lt_realization` record, as well as ordinal
        number of the realization (zero-based).

        Then we create `htemp.source_progress` records for each source
        in the source model chosen for each realization,
        see :meth:`initialize_source_progress`.

        :param rlz_callbacks:
            Optionally, you can specify a list of callbacks for each
            realization.  In the case of the classical hazard calculator, for
            example, we would include a callback function to create initial
            records for temporary hazard curve result data.

            Callbacks should accept a single argument:
            A :class:`~openquake.engine.db.models.LtRealization` object.
        """
        logs.LOG.progress("initializing realizations")
        if self.job.hazard_calculation.number_of_logic_tree_samples > 0:
            # random sampling of paths
            self._initialize_realizations_montecarlo(
                rlz_callbacks=rlz_callbacks)
        else:
            # full paths enumeration
            self._initialize_realizations_enumeration(
                rlz_callbacks=rlz_callbacks)

    def initialize_pr_data(self):
        """Record the total/completed number of work items.

        This is needed for the purpose of providing an indication of progress
        to the end user."""
        stats.pk_set(self.job.id, "lvr", 0)
        rs = models.LtRealization.objects.filter(
            hazard_calculation=self.job.hazard_calculation)
        total = rs.aggregate(Sum("total_items"))
        done = rs.aggregate(Sum("completed_items"))
        stats.pk_set(self.job.id, "nhzrd_total", total.values().pop())
        if done > 0:
            stats.pk_set(self.job.id, "nhzrd_done", done.values().pop())

    def _initialize_realizations_enumeration(self, rlz_callbacks=None):
        """
        Perform full paths enumeration of logic trees and populate
        lt_realization table.

        :param rlz_callbacks:
            See :meth:`initialize_realizations` for more info.
        """
        hc = self.job.hazard_calculation
        [smlt] = models.inputs4hcalc(hc.id,
                                     input_type='source_model_logic_tree')
        ltp = logictree.LogicTreeProcessor(hc.id)
        hzrd_src_cache = {}

        for i, path_info in enumerate(ltp.enumerate_paths()):
            sm_name, weight, sm_lt_path, gsim_lt_path = path_info

            lt_rlz = models.LtRealization(
                hazard_calculation=hc,
                ordinal=i,
                seed=None,
                weight=weight,
                sm_lt_path=sm_lt_path,
                gsim_lt_path=gsim_lt_path,
                # we will update total_items in initialize_source_progress()
                total_items=-1)
            lt_rlz.save()

            if not sm_name in hzrd_src_cache:
                # Get the source model for this sample:
                hzrd_src = models.Src2ltsrc.objects.get(
                    lt_src=smlt.id, filename=sm_name).hzrd_src
                # and cache it
                hzrd_src_cache[sm_name] = hzrd_src
            else:
                hzrd_src = hzrd_src_cache[sm_name]

            # Create source_progress objects
            self.initialize_source_progress(lt_rlz, hzrd_src)

            # Run realization callback (if any) to do additional initialization
            # for each realization:
            if rlz_callbacks is not None:
                for cb in rlz_callbacks:
                    cb(lt_rlz)

    def _initialize_realizations_montecarlo(self, rlz_callbacks=None):
        """
        Perform random sampling of both logic trees and populate lt_realization
        table.

        :param rlz_callbacks:
            See :meth:`initialize_realizations` for more info.
        """
        # Each realization will have two seeds:
        # One for source model logic tree, one for GSIM logic tree.
        rnd = random.Random()
        seed = self.hc.random_seed
        rnd.seed(seed)

        [smlt] = models.inputs4hcalc(self.hc.id,
                                     input_type='source_model_logic_tree')

        ltp = logictree.LogicTreeProcessor(self.hc.id)

        hzrd_src_cache = {}

        # The first realization gets the seed we specified in the config file.
        for i in xrange(self.hc.number_of_logic_tree_samples):
            # Sample source model logic tree branch paths:
            sm_name, sm_lt_path = ltp.sample_source_model_logictree(
                rnd.randint(models.MIN_SINT_32, models.MAX_SINT_32))

            # Sample GSIM logic tree branch paths:
            gsim_lt_path = ltp.sample_gmpe_logictree(
                rnd.randint(models.MIN_SINT_32, models.MAX_SINT_32))

            lt_rlz = models.LtRealization(
                hazard_calculation=self.hc,
                ordinal=i,
                seed=seed,
                weight=None,
                sm_lt_path=sm_lt_path,
                gsim_lt_path=gsim_lt_path,
                # we will update total_items in initialize_source_progress()
                total_items=-1
            )
            lt_rlz.save()

            if not sm_name in hzrd_src_cache:
                # Get the source model for this sample:
                hzrd_src = models.Src2ltsrc.objects.get(
                    lt_src=smlt.id, filename=sm_name).hzrd_src
                # and cache it
                hzrd_src_cache[sm_name] = hzrd_src
            else:
                hzrd_src = hzrd_src_cache[sm_name]

            # Create source_progress objects
            self.initialize_source_progress(lt_rlz, hzrd_src)

            # Run realization callback (if any) to do additional initialization
            # for each realization:
            if rlz_callbacks is not None:
                for cb in rlz_callbacks:
                    cb(lt_rlz)

            # update the seed for the next realization
            seed = rnd.randint(models.MIN_SINT_32, models.MAX_SINT_32)
            rnd.seed(seed)

    @staticmethod
    def initialize_source_progress(lt_rlz, hzrd_src):
        """
        Create ``source_progress`` models for given logic tree realization
        and set total sources of realization.

        :param lt_rlz:
            :class:`openquake.engine.db.models.LtRealization` object to
            initialize source progress for.
        :param hztd_src:
            :class:`openquake.engine.db.models.Input` object that needed parsed
            sources are referencing.
        """
        cursor = connections['reslt_writer'].cursor()
        src_progress_tbl = models.SourceProgress._meta.db_table
        parsed_src_tbl = models.ParsedSource._meta.db_table
        lt_rlz_tbl = models.LtRealization._meta.db_table
        cursor.execute("""
            INSERT INTO "%s" (lt_realization_id, parsed_source_id, is_complete)
            SELECT %%s, id, FALSE
            FROM "%s" WHERE input_id = %%s
            ORDER BY id
            """ % (src_progress_tbl, parsed_src_tbl),
            [lt_rlz.id, hzrd_src.id])
        cursor.execute("""
            UPDATE "%s" SET total_items = (
                SELECT count(1) FROM "%s" WHERE lt_realization_id = %%s
            )""" % (lt_rlz_tbl, src_progress_tbl),
            [lt_rlz.id])
        transaction.commit_unless_managed()

    def initialize_hazard_curve_progress(self, lt_rlz):
        """
        As a calculation progresses, workers will periodically update the
        intermediate results. These results will be stored in
        `htemp.hazard_curve_progress` until the calculation is completed.

        Before the core calculation begins, we need to initalize these records,
        one data set per IMT. Each dataset will be stored in the database as a
        pickled 2D numpy array (with number of rows == calculation points of
        interest and number of columns == number of IML values for a given
        IMT).

        We will create 1 `hazard_curve_progress` record per IMT per
        realization.

        :param lt_rlz:
            :class:`openquake.engine.db.models.LtRealization` object to
            associate with these inital hazard curve values.
        """
        num_points = len(self.hc.points_to_compute())

        im_data = self.hc.intensity_measure_types_and_levels
        for imt, imls in im_data.items():
            hc_prog = models.HazardCurveProgress()
            hc_prog.lt_realization = lt_rlz
            hc_prog.imt = imt
            hc_prog.result_matrix = numpy.zeros((num_points, len(imls)))
            hc_prog.save()

    def _get_outputs_for_export(self):
        """
        Util function for getting :class:`openquake.engine.db.models.Output`
        objects to be exported.

        Gathers all outputs for the job, but filters out `hazard_curve_multi`
        outputs if this option was turned off in the calculation profile.
        """
<<<<<<< HEAD
        exported_files = []

        logs.LOG.debug('> starting exports')
        if 'exports' in kwargs and 'xml' in kwargs['exports']:
            outputs = export_core.get_outputs(self.job.id)

            if not self.hc.export_multi_curves:
                outputs = outputs.exclude(output_type='hazard_curve_multi')

            for output in outputs:
                with self.monitor('exporting %s' % output.output_type):
                    fname = hazard_export.export(
                        output.id, self.job.hazard_calculation.export_dir)
                    exported_files.extend(fname)
                    logs.LOG.debug('exported %s' % fname)
=======
        outputs = export_core.get_outputs(self.job.id)
        if not self.hc.export_multi_curves:
            outputs = outputs.exclude(output_type='hazard_curve_multi')
        return outputs
>>>>>>> 45768b8a

    def _do_export(self, output_id, export_dir, export_type):
        """
        Hazard-specific implementation of
        :meth:`openquake.engine.calculators.base.Calculator._do_export`.

        Calls the hazard exporter.
        """
        return hazard_export.export(output_id, export_dir, export_type)

    def record_init_stats(self):
        """
        Record some basic job stats, including the number of sites,
        realizations (end branches), and total number of tasks for the job.

        This should be run between the `pre-execute` and `execute` phases, once
        the job has been fully initialized.
        """
        # Record num sites, num realizations, and num tasks.
        num_sites = len(self.hc.points_to_compute())
        realizations = models.LtRealization.objects.filter(
            hazard_calculation=self.hc.id)
        num_rlzs = realizations.count()

        [job_stats] = models.JobStats.objects.filter(oq_job=self.job.id)
        job_stats.num_sites = num_sites
        job_stats.num_tasks = self.calc_num_tasks()
        job_stats.num_realizations = num_rlzs
        job_stats.save()

    def calc_num_tasks(self):
        """
        The number of tasks is inferred from the number of sources
        per realization by using the formula::

                     N * n   N * n0
         num_tasks = ----- + ------
                       b       b0

        where:

          N is the number of realizations
          n is the number of complex source
          n0 is the number of point sources
          b is the the block_size
          b0 is the the point_source_block_size

        The divisions are intended rounded to the closest upper integer
        (ceil).
        """
        num_tasks = 0
        block_size = self.block_size()
        point_source_block_size = self.point_source_block_size()
        total_sources = 0
        for lt_rlz in self._get_realizations():
            n = len(self._get_source_ids(lt_rlz))
            n0 = len(self._get_point_source_ids(lt_rlz))
            logs.LOG.debug('complex sources: %s, point sources: %d', n, n0)
            total_sources += n + n0
            ntasks = math.ceil(float(n) / block_size)
            ntasks0 = math.ceil(float(n0) / point_source_block_size)
            logs.LOG.debug(
                'complex sources tasks: %s, point sources tasks: %d',
                ntasks, ntasks0)
            num_tasks += ntasks + ntasks0
        logs.LOG.info('Total number of sources: %d', total_sources)
        return int(num_tasks)

<<<<<<< HEAD
=======
    @EnginePerformanceMonitor.monitor
>>>>>>> 45768b8a
    def do_aggregate_post_proc(self):
        """
        Grab hazard data for all realizations and sites from the database and
        compute mean and/or quantile aggregates (depending on which options are
        enabled in the calculation).

        Post-processing results will be stored directly into the database.
        """
        num_rlzs = models.LtRealization.objects.filter(
            hazard_calculation=self.hc).count()

        num_site_blocks_per_incr = int(CURVE_CACHE_SIZE) / int(num_rlzs)
        if num_site_blocks_per_incr == 0:
            # This means we have `num_rlzs` >= `CURVE_CACHE_SIZE`.
            # The minimum number of sites should be 1.
            num_site_blocks_per_incr = 1
        slice_incr = num_site_blocks_per_incr * num_rlzs  # unit: num records

        if self.hc.mean_hazard_curves:
            # create a new `HazardCurve` 'container' record for mean
            # curves (virtual container for multiple imts)
            models.HazardCurve.objects.create(
                output=models.Output.objects.create_output(
                    self.job, "mean-curves-multi-imt",
                    "hazard_curve_multi"),
                statistics="mean",
                imt=None,
                investigation_time=self.hc.investigation_time)

        if self.hc.quantile_hazard_curves:
            for quantile in self.hc.quantile_hazard_curves:
                # create a new `HazardCurve` 'container' record for quantile
                # curves (virtual container for multiple imts)
                models.HazardCurve.objects.create(
                    output=models.Output.objects.create_output(
                        self.job, 'quantile(%s)-curves' % quantile,
                        "hazard_curve_multi"),
                    statistics="quantile",
                    imt=None,
                    quantile=quantile,
                    investigation_time=self.hc.investigation_time)

        for imt, imls in self.hc.intensity_measure_types_and_levels.items():
            im_type, sa_period, sa_damping = models.parse_imt(imt)

            # prepare `output` and `hazard_curve` containers in the DB:
            container_ids = dict()
            if self.hc.mean_hazard_curves:
                mean_output = models.Output.objects.create_output(
                    job=self.job,
                    display_name='mean-curves-%s' % imt,
                    output_type='hazard_curve'
                )
                mean_hc = models.HazardCurve.objects.create(
                    output=mean_output,
                    investigation_time=self.hc.investigation_time,
                    imt=im_type,
                    imls=imls,
                    sa_period=sa_period,
                    sa_damping=sa_damping,
                    statistics='mean'
                )
                container_ids['mean'] = mean_hc.id

            if self.hc.quantile_hazard_curves:
                for quantile in self.hc.quantile_hazard_curves:
                    q_output = models.Output.objects.create_output(
                        job=self.job,
                        display_name=(
                            'quantile(%s)-curves-%s' % (quantile, imt)
                        ),
                        output_type='hazard_curve'
                    )
                    q_hc = models.HazardCurve.objects.create(
                        output=q_output,
                        investigation_time=self.hc.investigation_time,
                        imt=im_type,
                        imls=imls,
                        sa_period=sa_period,
                        sa_damping=sa_damping,
                        statistics='quantile',
                        quantile=quantile
                    )
                    container_ids['q%s' % quantile] = q_hc.id

            all_curves_for_imt = models.order_by_location(
                models.HazardCurveData.objects.all_curves_for_imt(
                    self.job.id, im_type, sa_period, sa_damping))

            with transaction.commit_on_success(using='reslt_writer'):
                inserter = writer.CacheInserter(
                    models.HazardCurveData, CURVE_CACHE_SIZE)

                for chunk in models.queryset_iter(all_curves_for_imt,
                                                  slice_incr):
                    # slice each chunk by `num_rlzs` into `site_chunk`
                    # and compute the aggregate
                    for site_chunk in block_splitter(chunk, num_rlzs):
                        site = site_chunk[0].location
                        curves_poes = [x.poes for x in site_chunk]
                        curves_weights = [x.weight for x in site_chunk]

                        # do means and quantiles
                        # quantiles first:
                        if self.hc.quantile_hazard_curves:
                            for quantile in self.hc.quantile_hazard_curves:
                                if self.hc.number_of_logic_tree_samples == 0:
                                    # explicitly weighted quantiles
                                    q_curve = weighted_quantile_curve(
                                        curves_poes, curves_weights, quantile
                                    )
                                else:
                                    # implicitly weighted quantiles
                                    q_curve = quantile_curve(
                                        curves_poes, quantile
                                    )
                                inserter.add(
                                    models.HazardCurveData(
                                        hazard_curve_id=(
                                            container_ids['q%s' % quantile]),
                                        poes=q_curve.tolist(),
                                        location=site.wkt)
                                )

                        # then means
                        if self.hc.mean_hazard_curves:
                            m_curve = mean_curve(
                                curves_poes, weights=curves_weights
                            )
                            inserter.add(
                                models.HazardCurveData(
                                    hazard_curve_id=container_ids['mean'],
                                    poes=m_curve.tolist(),
                                    location=site.wkt)
                            )
                inserter.flush()<|MERGE_RESOLUTION|>--- conflicted
+++ resolved
@@ -90,129 +90,6 @@
     return writer.CacheInserter.saveall(data)
 
 
-<<<<<<< HEAD
-def validate_site_model(sm_nodes, mesh):
-    """Given the geometry for a site model and the geometry of interest for the
-    calculation (``mesh``, make sure the geometry of interest lies completely
-    inside of the convex hull formed by the site model locations.
-
-    If a point of interest lies directly on top of a vertex or edge of the site
-    model area (a polygon), it is considered "inside"
-
-    :param sm_nodes:
-        Sequence of :class:`~openquake.engine.db.models.SiteModel` objects.
-    :param mesh:
-        A :class:`openquake.hazardlib.geo.mesh.Mesh` which represents the
-        calculation points of interest.
-
-    :raises:
-        :exc:`RuntimeError` if the area of interest (given as a mesh) is not
-        entirely contained by the site model.
-    """
-    sm_mp = geometry.MultiPoint(
-        [(n.location.x, n.location.y) for n in sm_nodes]
-    )
-
-    sm_ch = sm_mp.convex_hull
-    # Enlarging the area if the site model nodes
-    # create a straight line with zero area.
-    if sm_ch.area == 0:
-        sm_ch = sm_ch.buffer(DILATION_ONE_METER)
-
-    sm_poly = hazardlib_geo.Polygon(
-        [hazardlib_geo.Point(*x) for x in sm_ch.exterior.coords]
-    )
-
-    # "Intersects" is the correct operation (not "contains"), since we're just
-    # checking a collection of points (mesh). "Contains" would tell us if the
-    # points are inside the polygon, but would return `False` if a point was
-    # directly on top of a polygon edge or vertex. We want these points to be
-    # included.
-    intersects = sm_poly.intersects(mesh)
-
-    if not intersects.all():
-        raise RuntimeError(
-            ['Sites of interest are outside of the site model coverage area.'
-             ' This configuration is invalid.']
-        )
-
-
-def get_site_model(hc_id):
-    """Get the site model :class:`~openquake.engine.db.models.Input` record
-    for the given job id.
-
-    :param int hc_id:
-        The id of a :class:`~openquake.engine.db.models.HazardCalculation`.
-
-    :returns:
-        The site model :class:`~openquake.engine.db.models.Input` record for
-        this job.
-    :raises:
-        :exc:`RuntimeError` if the job has more than 1 site model.
-    """
-    site_model = models.inputs4hcalc(hc_id, input_type='site_model')
-
-    if len(site_model) == 0:
-        return None
-    elif len(site_model) > 1:
-        # Multiple site models for 1 job are not allowed.
-        raise RuntimeError("Only 1 site model per job is allowed, found %s."
-                           % len(site_model))
-
-    # There's only one site model.
-    return site_model[0]
-
-
-## TODO: this could be implemented with a view, now that there is a site table
-def get_closest_site_model_data(input_model, point):
-    """Get the closest available site model data from the database for a given
-    site model :class:`~openquake.engine.db.models.Input` and
-    :class:`openquake.hazardlib.geo.point.Point`.
-
-    :param input_model:
-        :class:`openquake.engine.db.models.Input` with `input_type` of
-        'site_model'.
-    :param site:
-        :class:`openquake.hazardlib.geo.point.Point` instance.
-
-    :returns:
-        The closest :class:`openquake.engine.db.models.SiteModel` for the given
-        ``input_model`` and ``point`` of interest.
-
-        This function uses the PostGIS `ST_Distance_Sphere
-        <http://postgis.refractions.net/docs/ST_Distance_Sphere.html>`_
-        function to calculate distance.
-
-        If there is no site model data, return `None`.
-    """
-    query = """
-    SELECT
-        hzrdi.site_model.*,
-        min(ST_Distance_Sphere(location, %s))
-            AS min_distance
-    FROM hzrdi.site_model
-    WHERE input_id = %s
-    GROUP BY id
-    ORDER BY min_distance
-    LIMIT 1;"""
-
-    raw_query_set = models.SiteModel.objects.raw(
-        query, ['SRID=4326; %s' % point.wkt2d, input_model.id]
-    )
-
-    site_model_data = list(raw_query_set)
-
-    assert len(site_model_data) <= 1, (
-        "This query should return at most 1 record.")
-
-    if len(site_model_data) == 1:
-        return site_model_data[0]
-    else:
-        return None
-
-
-=======
->>>>>>> 45768b8a
 def gen_sources(src_ids, apply_uncertainties, rupture_mesh_spacing,
                 width_of_mfd_bin, area_source_discretization):
     """
@@ -338,18 +215,6 @@
     return correl_model_cls(**hc.ground_motion_correlation_params)
 
 
-<<<<<<< HEAD
-# FIXME (ms): this is needed until we fix SiteCollection in hazardlib;
-# the issue is the reset of the depts; we need QA tests for that
-class SiteCollection(openquake.hazardlib.site.SiteCollection):
-    def __init__(self, sites):
-        self.sites = sites
-        super(SiteCollection, self).__init__(sites)
-
-    def __iter__(self):
-        for site in self.sites:
-            yield site
-=======
 def validate_site_model(sm_nodes, mesh):
     """Given the geometry for a site model and the geometry of interest for the
     calculation (``mesh``, make sure the geometry of interest lies completely
@@ -394,7 +259,6 @@
             ['Sites of interest are outside of the site model coverage area.'
              ' This configuration is invalid.']
         )
->>>>>>> 45768b8a
 
 
 class BaseHazardCalculator(base.Calculator):
@@ -408,13 +272,6 @@
 
         self.progress.update(in_queue=0)
 
-<<<<<<< HEAD
-    def monitor(self, operation):
-        return EnginePerformanceMonitor(
-            operation, self.job.id, tracing=True, flush=True)
-
-=======
->>>>>>> 45768b8a
     @property
     def hc(self):
         """
@@ -620,39 +477,6 @@
         """
         logs.LOG.progress("initializing sources")
 
-<<<<<<< HEAD
-        with self.monitor("initializing sources"):
-            [smlt] = models.inputs4hcalc(
-                self.hc.id, input_type='source_model_logic_tree')
-            [gsimlt] = models.inputs4hcalc(
-                self.hc.id, input_type='gsim_logic_tree')
-            source_paths = logictree.read_logic_trees(
-                self.hc.base_path, smlt.path, gsimlt.path)
-
-            for src_path in source_paths:
-                full_path = os.path.join(self.hc.base_path, src_path)
-
-                # Get the 'source' Input:
-                inp = engine.get_input(full_path, 'source', self.hc.owner)
-
-                # Associate the source input to the calculation:
-                models.Input2hcalc.objects.get_or_create(
-                    input=inp, hazard_calculation=self.hc)
-
-                models.Src2ltsrc.objects.create(hzrd_src=inp, lt_src=smlt,
-                                                filename=src_path)
-                src_content = StringIO.StringIO(
-                    inp.model_content.raw_content_ascii)
-                sm_parser = nrml_parsers.SourceModelParser(src_content)
-
-                # Covert
-                src_db_writer = source.SourceDBWriter(
-                    inp, sm_parser.parse(), self.hc.rupture_mesh_spacing,
-                    self.hc.width_of_mfd_bin,
-                    self.hc.area_source_discretization
-                )
-                src_db_writer.serialize()
-=======
         [smlt] = models.inputs4hcalc(
             self.hc.id, input_type='source_model_logic_tree')
         [gsimlt] = models.inputs4hcalc(
@@ -680,7 +504,6 @@
                 self.hc.area_source_discretization
             )
             src_db_writer.serialize()
->>>>>>> 45768b8a
 
     @EnginePerformanceMonitor.monitor
     def parse_risk_models(self):
@@ -691,85 +514,6 @@
         is one) and the imt (and levels) will be extracted from the
         vulnerability model (if there is one)
         """
-<<<<<<< HEAD
-        logs.LOG.progress("parsing risk models")
-
-        with self.monitor("parsing risk models"):
-            hc = self.hc
-            queryset = self.hc.inputs.filter(
-                input_type__in=[vf_type
-                                for vf_type, _desc
-                                in models.Input.VULNERABILITY_TYPE_CHOICES])
-            if queryset.exists():
-                hc.intensity_measure_types_and_levels = dict()
-                hc.intensity_measure_types = list()
-
-                for input_type in queryset:
-                    content = StringIO.StringIO(
-                        input_type.model_content.raw_content_ascii)
-                    intensity_measure_types_and_levels = dict(
-                        (record['IMT'], record['IML']) for record in
-                        parsers.VulnerabilityModelParser(content)
-                    )
-
-                    for imt, levels in \
-                            intensity_measure_types_and_levels.items():
-                        if (imt in hc.intensity_measure_types_and_levels and
-                            (set(hc.intensity_measure_types_and_levels[imt]) -
-                             set(levels))):
-                            logs.LOG.warning(
-                                "The same IMT %s is associated with "
-                                "different levels" % imt)
-                        else:
-                            hc.intensity_measure_types_and_levels[imt] = levels
-
-                    hc.intensity_measure_types.extend(
-                        intensity_measure_types_and_levels)
-
-                # remove possible duplicates
-                if hc.intensity_measure_types is not None:
-                    hc.intensity_measure_types = list(set(
-                        hc.intensity_measure_types))
-                hc.save()
-                logs.LOG.info("Got IMT and levels "
-                              "from vulnerability models: %s - %s" % (
-                                  hc.intensity_measure_types_and_levels,
-                                  hc.intensity_measure_types))
-
-            queryset = self.hc.inputs.filter(input_type='fragility')
-            if queryset.exists():
-                hc.intensity_measure_types_and_levels = dict()
-                hc.intensity_measure_types = list()
-
-                parser = iter(parsers.FragilityModelParser(
-                    StringIO.StringIO(
-                        queryset.all()[0].model_content.raw_content_ascii)))
-                hc = self.hc
-
-                fragility_format, _limit_states = parser.next()
-
-                if (fragility_format == "continuous" and
-                        hc.calculation_mode != "scenario"):
-                    raise NotImplementedError(
-                        "Getting IMT and levels from "
-                        "a continuous fragility model is not yet supported")
-
-                hc.intensity_measure_types_and_levels = dict(
-                    (iml['IMT'], iml['imls'])
-                    for _taxonomy, iml, _params, _no_damage_limit in parser)
-                hc.intensity_measure_types.extend(
-                    hc.intensity_measure_types_and_levels)
-
-            queryset = self.hc.inputs.filter(input_type='exposure')
-            if queryset.exists():
-                exposure_model_input = queryset.all()[0]
-                content = StringIO.StringIO(
-                    exposure_model_input.model_content.raw_content_ascii)
-                with logs.tracing('storing exposure'):
-                    exposure.ExposureDBWriter(
-                        exposure_model_input).serialize(
-                            parsers.ExposureModelParser(content))
-=======
         hc = self.hc
         queryset = self.hc.inputs.filter(
             input_type__in=[vf_type
@@ -846,7 +590,6 @@
                 exposure.ExposureDBWriter(
                     exposure_model_input).serialize(
                         parsers.ExposureModelParser(content))
->>>>>>> 45768b8a
 
     @EnginePerformanceMonitor.monitor
     def initialize_site_model(self):
@@ -857,31 +600,6 @@
         completely envelops the calculation geometry. (If this requirement is
         not satisfied, an exception will be raised. See
         :func:`openquake.engine.calculators.hazard.general.validate_site_model`.)
-<<<<<<< HEAD
-
-        Then, take all of the points/locations of interest defined by the
-        calculation geometry. For each point, do distance queries on the site
-        model and get the site parameters which are closest to the point of
-        interest. This aggregation of points to the closest site parameters
-        is what we store in the `site_collection` field.
-        If the computation does not specify a site model the same 4 reference
-        site parameters are used for all sites.
-        """
-        logs.LOG.progress("initializing site model")
-
-        with self.monitor("initializing site model"):
-            site_model_inp = get_site_model(self.hc.id)
-
-            if site_model_inp:
-                # explicit cast to `str` because the XML parser doesn't like
-                # unicode. (More specifically, lxml doesn't like unicode.)
-                site_model_content = site_model_inp.model_content.\
-                    raw_content_ascii
-
-                # Store `site_model` records:
-                store_site_model(
-                    site_model_inp, StringIO.StringIO(site_model_content))
-=======
         """
         logs.LOG.progress("initializing site model")
         site_model_inp = models.get_site_model(self.hc.id)
@@ -890,53 +608,16 @@
             store_site_model(
                 site_model_inp, site_model_inp.model_content.as_string_io
             )
->>>>>>> 45768b8a
-
-                # Get the site model records we stored:
-                site_model_data = models.SiteModel.objects.filter(
-                    input=site_model_inp)
-
-<<<<<<< HEAD
-                points = self.hc.points_to_compute()
-                validate_site_model(site_model_data, points)
-            else:
-                points = self.hc.points_to_compute()
-
-            sites = []
-            coords = []
-            for pt in points:
-                coords.append((pt.longitude, pt.latitude))
-
-                if site_model_inp:
-                    smd = get_closest_site_model_data(site_model_inp, pt)
-                    measured = smd.vs30_type == 'measured'
-                    vs30 = smd.vs30
-                    z1pt0 = smd.z1pt0
-                    z2pt5 = smd.z2pt5
-                else:
-                    vs30 = self.hc.reference_vs30_value
-                    measured = self.hc.reference_vs30_type == 'measured'
-                    z1pt0 = self.hc.reference_depth_to_1pt0km_per_sec
-                    z2pt5 = self.hc.reference_depth_to_2pt5km_per_sec
-
-                sites.append(openquake.hazardlib.site.Site(
-                             pt, vs30, measured, z1pt0, z2pt5))
-
-            # store the sites
-            site_ids = self.hc.save_sites(coords)
-
-            # store the ids into the Site objects
-            for site, site_id in zip(sites, site_ids):
-                site.id = site_id
-            self.hc.site_collection = SiteCollection(sites)
-            self.hc.save()
-=======
+
+            # Get the site model records we stored:
+            site_model_data = models.SiteModel.objects.filter(
+                input=site_model_inp)
+
             validate_site_model(
                 site_model_data, self.hc.points_to_compute(save_sites=True)
             )
         else:
             self.hc.points_to_compute(save_sites=True)
->>>>>>> 45768b8a
 
     # Silencing 'Too many local variables'
     # pylint: disable=R0914
@@ -1168,28 +849,10 @@
         Gathers all outputs for the job, but filters out `hazard_curve_multi`
         outputs if this option was turned off in the calculation profile.
         """
-<<<<<<< HEAD
-        exported_files = []
-
-        logs.LOG.debug('> starting exports')
-        if 'exports' in kwargs and 'xml' in kwargs['exports']:
-            outputs = export_core.get_outputs(self.job.id)
-
-            if not self.hc.export_multi_curves:
-                outputs = outputs.exclude(output_type='hazard_curve_multi')
-
-            for output in outputs:
-                with self.monitor('exporting %s' % output.output_type):
-                    fname = hazard_export.export(
-                        output.id, self.job.hazard_calculation.export_dir)
-                    exported_files.extend(fname)
-                    logs.LOG.debug('exported %s' % fname)
-=======
         outputs = export_core.get_outputs(self.job.id)
         if not self.hc.export_multi_curves:
             outputs = outputs.exclude(output_type='hazard_curve_multi')
         return outputs
->>>>>>> 45768b8a
 
     def _do_export(self, output_id, export_dir, export_type):
         """
@@ -1258,10 +921,7 @@
         logs.LOG.info('Total number of sources: %d', total_sources)
         return int(num_tasks)
 
-<<<<<<< HEAD
-=======
     @EnginePerformanceMonitor.monitor
->>>>>>> 45768b8a
     def do_aggregate_post_proc(self):
         """
         Grab hazard data for all realizations and sites from the database and
