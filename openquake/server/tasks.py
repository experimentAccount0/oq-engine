--- conflicted
+++ resolved
@@ -21,10 +21,6 @@
 import logging
 import traceback
 import shutil
-<<<<<<< HEAD
-
-=======
->>>>>>> 993a78cd
 import urllib
 import urllib2
 
